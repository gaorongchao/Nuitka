--- conflicted
+++ resolved
@@ -1,22 +1,14 @@
-<<<<<<< HEAD
 nuitka (0.6.11~rc5+ds-1) unstable; urgency=medium
 
   * New upstream pre-release.
 
  -- Kay Hayen <kay.hayen@gmail.com>  Fri, 25 Dec 2020 10:09:29 +0100
 
-nuitka (0.6.11~rc4+ds-1) unstable; urgency=medium
-
-  * New upstream pre-release.
-
- -- Kay Hayen <kay.hayen@gmail.com>  Mon, 21 Dec 2020 10:59:06 +0100
-=======
 nuitka (0.6.10.4+ds-1) unstable; urgency=medium
 
   * New upstream hotfix release.
 
  -- Kay Hayen <kay.hayen@gmail.com>  Tue, 29 Dec 2020 16:17:44 +0100
->>>>>>> dcceb8ab
 
 nuitka (0.6.10.3+ds-1) unstable; urgency=medium
 
