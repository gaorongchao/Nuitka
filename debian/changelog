<<<<<<< HEAD
nuitka (0.5.4~pre2+ds-1) UNRELEASED; urgency=medium
=======
nuitka (0.5.3.2+ds-1) unstable; urgency=medium
>>>>>>> dbbd19ee

  * New upstream pre-release.

<<<<<<< HEAD
 -- Kay Hayen <kay.hayen@gmail.com>  Thu, 10 Jul 2014 09:06:51 +0200
=======
 -- Kay Hayen <kay.hayen@gmail.com>  Fri, 11 Jul 2014 00:07:26 +0200
>>>>>>> dbbd19ee

nuitka (0.5.3.1+ds-1) unstable; urgency=medium

  * New upstream release.
  * Original version didn't build for unstable due to error message
    changes, this release adapts to.

 -- Kay Hayen <kay.hayen@gmail.com>  Thu, 10 Jul 2014 08:58:25 +0200

nuitka (0.5.2+ds-1) unstable; urgency=medium

  * New upstream release.
  * Permit building using cowbuilder, eatmydata (Closes: #749518)
  * Do not require gcc in build-depends
    (Closes: #747984) (Closes: #748005) (Closes: #751325)

 -- Kay Hayen <kay.hayen@gmail.com>  Mon, 23 Jun 2014 08:17:57 +0200

nuitka (0.5.1.1+ds-1) unstable; urgency=medium

  * New upstream hotfix release.

 -- Kay Hayen <kay.hayen@gmail.com>  Thu, 06 Mar 2014 10:44:28 +0100

nuitka (0.5.1+ds-1) unstable; urgency=medium

  * New upstream release.

 -- Kay Hayen <kay.hayen@gmail.com>  Thu, 06 Mar 2014 09:33:51 +0100

nuitka (0.5.0.1+ds-1) unstable; urgency=medium

  * New upstream hotfix release.

 -- Kay Hayen <kay.hayen@gmail.com>  Mon, 13 Jan 2014 23:37:37 +0100

nuitka (0.5.0+ds-1) unstable; urgency=medium

  * New upstream release.
  * Added missing build dependency to process PNG images.

 -- Kay Hayen <kay.hayen@gmail.com>  Fri, 03 Jan 2014 19:18:18 +0100

nuitka (0.4.7.1+ds-1) unstable; urgency=low

  * New upstream hotfix release.

 -- Kay Hayen <kay.hayen@gmail.com>  Tue, 03 Dec 2013 08:44:31 +0100

nuitka (0.4.7+ds-1) UNRELEASED; urgency=low

  * New upstream release.
  * Handle unknown encoding error message change of CPython 2.7.6
    that was backported to CPython 2.7.5+ as well.
    (Closes: #730956)

 -- Kay Hayen <kay.hayen@gmail.com>  Mon, 02 Dec 2013 09:15:12 +0100

nuitka (0.4.6.2+ds-1) unstable; urgency=low

  * New upstream hotfix release.

 -- Kay Hayen <kayhayen@gmx.de>  Fri, 01 Nov 2013 19:07:42 +0100

nuitka (0.4.6+ds-1) unstable; urgency=low

  * New upstream release.

 -- Kay Hayen <kayhayen@gmx.de>  Sun, 27 Oct 2013 21:29:26 +0100

nuitka (0.4.5.1+ds-1) unstable; urgency=low

  * New upstream hotfix release.
  * Corrects upstream Issue#106.

 -- Kay Hayen <kayhayen@gmx.de>  Wed, 25 Sep 2013 14:29:55 +0200

nuitka (0.4.5+ds-1) unstable; urgency=low

  * New upstream release.

 -- Kay Hayen <kayhayen@gmx.de>  Sun, 18 Aug 2013 09:06:29 +0200

nuitka (0.4.4.2+ds-1) unstable; urgency=low

  * New upstream hotfix release.
  * Corrects upstream Issue#98.
  * Corrects upstream Issue#100.
  * Corrects upstream Issue#101.
  * Corrects upstream Issue#102.

 -- Kay Hayen <kayhayen@gmx.de>  Sat, 20 Jul 2013 09:08:29 +0200

nuitka (0.4.4.1+ds-1) unstable; urgency=low

  * New upstream hotfix release.
  * Corrects upstream Issue#95.
  * Corrects upstream Issue#96.

 -- Kay Hayen <kayhayen@gmx.de>  Sat, 13 Jul 2013 11:56:21 +0200

nuitka (0.4.4+ds-1) unstable; urgency=low

  * New upstream release.
  * Upstream now supports Python3.3 and threads.
  * Bump to Standards Version 3.9.4, no changes needed.
  * Fix support for modules and Python3 was broken (Closes: #711459)
  * Fix encoding error changes  Python 2.7.5 (Closes: #713531)

 -- Kay Hayen <kayhayen@gmx.de>  Tue, 25 Jun 2013 10:46:40 +0200

nuitka (0.4.3+ds-1) unstable; urgency=low

  * New upstream release.

 -- Kay Hayen <kayhayen@gmx.de>  Sat, 18 May 2013 10:16:25 +0200

nuitka (0.4.2+ds-1) unstable; urgency=low

  * New upstream release.

 -- Kay Hayen <kayhayen@gmx.de>  Fri, 29 Mar 2013 11:05:08 +0100

nuitka (0.4.1+ds-1) unstable; urgency=low

  * New upstream release.

 -- Kay Hayen <kayhayen@gmx.de>  Tue, 05 Mar 2013 08:15:41 +0100

nuitka (0.4.0+ds-1) UNRELEASED; urgency=low

  * New upstream release.
  * Changes so the Debian package can be backported to Squeeze as well.

 -- Kay Hayen <kayhayen@gmx.de>  Sat, 09 Feb 2013 10:08:15 +0100

nuitka (0.3.25+ds-1) unstable; urgency=low

  * New upstream release.
  * Register the User Manual with "doc-base".

 -- Kay Hayen <kayhayen@gmx.de>  Sun, 11 Nov 2012 13:57:32 +0100

nuitka (0.3.24.1+ds-1) unstable; urgency=low

  * New upstream hotfix release.
  * Corrects upstream Issue#46.

 -- Kay Hayen <kayhayen@gmx.de>  Sat, 08 Sep 2012 22:30:11 +0000

nuitka (0.3.24+ds-1) unstable; urgency=low

  * New upstream release.
  * Detect the absence of "g++" and gracefully fallback to the
    compiler depended on. (Closes: #682146)
  * Changed usage of "temp" files in developer scripts to be
    secure. (Closes: #682145)
  * Added support for "DEB_BUILD_OPTIONS=nocheck" to skip the
    test runs. (Closes: #683090)

 -- Kay Hayen <kayhayen@gmx.de>  Sat, 18 Aug 2012 21:19:17 +0200

nuitka (0.3.23.1+ds-1) unstable; urgency=low

  * New upstream hotfix release.
  * Corrects upstream Issue#40, Issue#41, and Issue#42.

 -- Kay Hayen <kayhayen@gmx.de>  Mon, 16 Jul 2012 07:25:41 +0200

nuitka (0.3.23+ds-1) unstable; urgency=low

  * New upstream release.
  * License for Nuitka is now Apache License 2.0, no more GPLv3.
  * Corrects upstream Issue#37 and Issue#38.

 -- Kay Hayen <kayhayen@gmx.de>  Sun, 01 Jul 2012 00:00:57 +0200

nuitka (0.3.22.1+ds-1) unstable; urgency=low

  * New upstream hotfix release.
  * Corrected copyright file syntax error found by new lintian
    version.
  * Corrects upstream Issue#19.

 -- Kay Hayen <kayhayen@gmx.de>  Sat, 16 Jun 2012 08:58:30 +0200

nuitka (0.3.22+ds-1) unstable; urgency=low

  * New upstream release.

 -- Kay Hayen <kayhayen@gmx.de>  Sun, 13 May 2012 12:51:16 +0200

nuitka (0.3.21+ds-1) unstable; urgency=low

  * New upstream release.

 -- Kay Hayen <kayhayen@gmx.de>  Thu, 12 Apr 2012 20:24:01 +0200

nuitka (0.3.20.2+ds-1) unstable; urgency=low

  * New upstream hotfix release.
  * Corrects upstream Issue#35.
  * Bump to Standards Version 3.9.3, no changes needed.
  * In the alternative build dependencies, designed to make the
    Python3 build dependency optional, put option that is going
    to work on "unstable" first. (Closes: #665021)

 -- Kay Hayen <kayhayen@gmx.de>  Tue, 03 Apr 2012 22:31:36 +0200

nuitka (0.3.20.1+ds-1) unstable; urgency=low

  * New upstream hotfix release.
  * Corrects upstream Issue#34.

 -- Kay Hayen <kayhayen@gmx.de>  Sat, 03 Mar 2012 10:18:30 +0100

nuitka (0.3.20+ds-1) unstable; urgency=low

  * New upstream release.
  * Added upstream "Changelog.rst" as "changelog"

 -- Kay Hayen <kayhayen@gmx.de>  Mon, 27 Feb 2012 09:32:10 +0100

nuitka (0.3.19.2+ds-1) unstable; urgency=low

  * New upstream hotfix release.
  * Corrects upstream Issue#32.

 -- Kay Hayen <kayhayen@gmx.de>  Sun, 12 Feb 2012 20:33:30 +0100

nuitka (0.3.19.1+ds-1) unstable; urgency=low

  * New upstream hotfix release.
  * Corrects upstream Issue#30 and Issue#31.

 -- Kay Hayen <kayhayen@gmx.de>  Sat, 28 Jan 2012 07:27:38 +0100

nuitka (0.3.19+ds-1) unstable; urgency=low

  * New upstream release.
  * Improvements to option groups layout in manpages, and broken
    whitespace for "--recurse-to" option. (Closes: #655910)
  * Documented new option "--recurse-directory" in man page with
    example.
  * Made the "debian/watch" file ignore upstream pre-releases,
    these shall not be considered for this package.
  * Aligned depended version with build depended versions.
  * Depend on "python-dev" as well, needed to compile against
    "libpython".
  * Build depend on "python-dev-all" and "python-dbg-all" to
    execute tests with both all supported Python versions.
  * Build depend on "python3.2-dev-all" and "python3-dbg-all"
    to execute tests with Python3 as well. It is currently not
    supported by upstream, this is only preparatory.
  * Added suggestion of "ccache", can speed up the compilation
    process.

 -- Kay Hayen <kayhayen@gmx.de>  Tue, 17 Jan 2012 10:29:45 +0100

nuitka (0.3.18+ds-1) unstable; urgency=low

  * New upstream release.
  * Lowered dependencies so that a backport to Ubuntu Natty and
    higher is now feasible. A "scons >=2.0.0" is good enough,
    and so is "g++-4.5" as well.
  * Don't require the PDF generation to be successful on older
    Ubuntu versions as it crashes due to old "rst2pdf" bugs.

 -- Kay Hayen <kayhayen@gmx.de>  Thu, 12 Jan 2012 19:55:43 +0100

nuitka (0.3.18~pre2+ds-1) unstable; urgency=low

  * New upstream pre-release.
  * First upload to unstable, many thanks to my reviewer and
    sponsor Yaroslav Halchenko <debian@onerussian.com>
  * New maintainer (Closes: #648489)
  * Added Developer Manual to the generated PDF documentation.
  * Added python-dbg to Build-Depends to also execcute reference
    count tests.
  * Changed copyright file to reference Apache license via its
    standard Debian location as well.

 -- Kay Hayen <kayhayen@gmx.de>  Tue, 10 Jan 2012 22:21:56 +0100

nuitka (0.3.17+ds-1) UNRELEASED; urgency=low

  * New upstream release.
  * Updated man page to use new "--recurse-*" options in examples
    over removed "--deep*" options.
  * Completed copyright file according to "licensecheck" findings
    and updated files accordingly. Put the included tests owned
    by upstream into public domain.
  * Use a "+ds" file as orig source with inline copy of Scons
    already removed instead of doing it as a patch.
  * Also removed the benchmark tests from "+ds" file, not useful
    to be provided with Nuitka.
  * Added syntax tests, these were omitted by mistake previously.
  * Run the test suite at package build time, it checks the basic
    tests, syntax error tests, program tests, and the compile
    itself test.
  * Added run time dependencies also as build time dependencies
    to be able to execute the tests.
  * Corrected handling of upstream pre-release names in the watch
    file.
  * Changed contributor notice to only require "Apache License 2.0"
    for the new parts.
  * Put Debian packaging and owned tests under "Apache License 2.0"
    as well.

 -- Kay Hayen <kayhayen@gmx.de>  Mon, 09 Jan 2012 09:02:19 +0100

nuitka (0.3.16-1) UNRELEASED; urgency=low

  * New upstream release.
  * Updated debian/copyright URI to match the latest one.
  * Updated debian/copyright to DEP5 changes.
  * Added Nuitka homepage to debian/control.
  * Added watch file, so uscan works.
  * Added git pointers to git repository and gitweb to the
    package control file.
  * Corrected examples section in man page to correctly escape "-".
  * Added meaningful "what is" to manpages.
  * Bump to Standards Version 3.9.2, no changes needed.
  * Added extended description to address lintian warning.

 -- Kay Hayen <kayhayen@gmx.de>  Sun, 18 Dec 2011 13:01:10 +0100

nuitka (0.3.15-1) UNRELEASED; urgency=low

  * New upstream release.
  * Renamed "/usr/bin/Python" to "/usr/bin/nuitka-python".
  * Added man pages for "nuitka" and "nuitka-python", the first
    with an examples section that shows the most important uses
    of the "nuitka" binary.
  * Removed foreign code for Windows generators, removed from
    debian/copyright.
  * Lowered dependency for Scons to what Ubuntu Oneiric has and
    what we have as an inline copy, (scons >=2.0.1) should be
    sufficient.
  * Recommend python-lxml, as it's used by Nuitka to dump XML
    representation.
  * Recommend python-qt4, as it may be used to display the node
    tree in a window.
  * Removed inline copy of Scons from the binary package.
  * Added patch to remove the setting nuitka package in sys.path,
    not needed in Debian.

 -- Kay Hayen <kayhayen@gmx.de>  Thu, 01 Dec 2011 22:43:33 +0100

nuitka (0.3.15pre2-1) UNRELEASED; urgency=low

  * Initial Debian package.

 -- Kay Hayen <kayhayen@gmx.de>  Fri, 11 Nov 2011 20:58:55 +0100<|MERGE_RESOLUTION|>--- conflicted
+++ resolved
@@ -1,24 +1,16 @@
-<<<<<<< HEAD
 nuitka (0.5.4~pre2+ds-1) UNRELEASED; urgency=medium
-=======
+
+  * New upstream pre-release.
+
+ -- Kay Hayen <kay.hayen@gmail.com>  Thu, 10 Jul 2014 09:06:51 +0200
+
 nuitka (0.5.3.2+ds-1) unstable; urgency=medium
->>>>>>> dbbd19ee
-
-  * New upstream pre-release.
-
-<<<<<<< HEAD
- -- Kay Hayen <kay.hayen@gmail.com>  Thu, 10 Jul 2014 09:06:51 +0200
-=======
+
+  * New upstream release.
+  * Original version didn't build for all versions due to error message
+    changes, this release adapts to.
+
  -- Kay Hayen <kay.hayen@gmail.com>  Fri, 11 Jul 2014 00:07:26 +0200
->>>>>>> dbbd19ee
-
-nuitka (0.5.3.1+ds-1) unstable; urgency=medium
-
-  * New upstream release.
-  * Original version didn't build for unstable due to error message
-    changes, this release adapts to.
-
- -- Kay Hayen <kay.hayen@gmail.com>  Thu, 10 Jul 2014 08:58:25 +0200
 
 nuitka (0.5.2+ds-1) unstable; urgency=medium
 
