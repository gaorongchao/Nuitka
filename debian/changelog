--- conflicted
+++ resolved
@@ -1,16 +1,14 @@
-<<<<<<< HEAD
 nuitka (0.6.19~rc4+ds-1) unstable; urgency=medium
 
   * New upstream pre-release.
 
  -- Kay Hayen <kay.hayen@gmail.com>  Sat, 11 Dec 2021 10:13:43 +0100
-=======
+
 nuitka (0.6.18.4+ds-1) unstable; urgency=medium
 
   * New upstream hotfix release.
 
  -- Kay Hayen <kay.hayen@gmail.com>  Thu, 16 Dec 2021 08:31:41 +0100
->>>>>>> 1f3841d1
 
 nuitka (0.6.18.3+ds-1) unstable; urgency=medium
 
