--- conflicted
+++ resolved
@@ -1,16 +1,14 @@
-<<<<<<< HEAD
 nuitka (0.5.25~rc1+ds-1) UNRELEASED; urgency=medium
 
   * New upstream pre-release.
 
  -- Kay Hayen <kay.hayen@gmail.com>  Mon, 14 Nov 2016 09:57:24 +0100
-=======
+
 nuitka (0.5.24.1+ds-1) unstable; urgency=medium
 
   * New upstream hotfix release.
 
  -- Kay Hayen <kay.hayen@gmail.com>  Wed, 16 Nov 2016 08:16:53 +0100
->>>>>>> ea992835
 
 nuitka (0.5.24+ds-1) unstable; urgency=medium
 
