--- conflicted
+++ resolved
@@ -1,16 +1,14 @@
-<<<<<<< HEAD
 nuitka (0.9~rc5+ds-1) unstable; urgency=medium
 
   * New upstream pre-release.
 
  -- Kay Hayen <kay.hayen@gmail.com>  Sun, 05 Jun 2022 11:59:07 +0200
-=======
+
 nuitka (0.8.4+ds-1) unstable; urgency=medium
 
   * New upstream hotfix release.
 
  -- Kay Hayen <kay.hayen@gmail.com>  Tue, 07 Jun 2022 17:21:39 +0200
->>>>>>> 2abe7148
 
 nuitka (0.8.3+ds-1) unstable; urgency=medium
 
