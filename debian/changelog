<<<<<<< HEAD
nuitka (0.5.33~rc2+ds-1) UNRELEASED; urgency=medium

  * New upstream pre-release.

 -- Kay Hayen <kay.hayen@gmail.com>  Wed, 01 Aug 2018 17:43:42 +0200
=======
nuitka (0.5.32.3+ds-1) unstable; urgency=medium

  * New upstream hotfix release.

 -- Kay Hayen <kay.hayen@gmail.com>  Sat, 04 Aug 2018 10:40:31 +0200
>>>>>>> 1e212055

nuitka (0.5.32.2+ds-1) unstable; urgency=medium

  * New upstream hotfix release.

 -- Kay Hayen <kay.hayen@gmail.com>  Wed, 01 Aug 2018 17:38:43 +0200

nuitka (0.5.32.1+ds-1) unstable; urgency=medium

  * New upstream hotfix release.

 -- Kay Hayen <kay.hayen@gmail.com>  Sat, 28 Jul 2018 20:16:29 +0200

nuitka (0.5.32+ds-1) unstable; urgency=medium

  * New upstream release.

 -- Kay Hayen <kay.hayen@gmail.com>  Sat, 28 Jul 2018 15:07:21 +0200

nuitka (0.5.31+ds-1) unstable; urgency=medium

  * New upstream release.

 -- Kay Hayen <kay.hayen@gmail.com>  Mon, 09 Jul 2018 08:23:02 +0200

nuitka (0.5.30+ds-1) unstable; urgency=medium

  * New upstream release.

 -- Kay Hayen <kay.hayen@gmail.com>  Mon, 30 Apr 2018 09:50:54 +0200

nuitka (0.5.29.5+ds-1) unstable; urgency=medium

  * New upstream hotfix release.

 -- Kay Hayen <kay.hayen@gmail.com>  Wed, 25 Apr 2018 09:33:55 +0200

nuitka (0.5.29.4+ds-1) unstable; urgency=medium

  * New upstream hotfix release.

 -- Kay Hayen <kay.hayen@gmail.com>  Mon, 09 Apr 2018 20:22:37 +0200

nuitka (0.5.29.3+ds-1) unstable; urgency=medium

  * New upstream hotfix release.

 -- Kay Hayen <kay.hayen@gmail.com>  Sat, 31 Mar 2018 16:12:25 +0200

nuitka (0.5.29.2+ds-1) unstable; urgency=medium

  * New upstream hotfix release.

 -- Kay Hayen <kay.hayen@gmail.com>  Thu, 29 Mar 2018 10:19:24 +0200

nuitka (0.5.29.1+ds-1) unstable; urgency=medium

  * New upstream hotfix release.

 -- Kay Hayen <kay.hayen@gmail.com>  Tue, 27 Mar 2018 18:22:54 +0200

nuitka (0.5.29+ds-1) unstable; urgency=medium

  * New upstream release.

 -- Kay Hayen <kay.hayen@gmail.com>  Mon, 26 Mar 2018 20:13:44 +0200

nuitka (0.5.28.2+ds-1) unstable; urgency=medium

  * New upstream hotfix release.

 -- Kay Hayen <kay.hayen@gmail.com>  Wed, 29 Nov 2017 15:09:28 +0100

nuitka (0.5.28.1+ds-1) unstable; urgency=medium

  * New upstream hotfix release.
  * Also ignore sbuild non-existant directory (Closes: #871125).

 -- Kay Hayen <kay.hayen@gmail.com>  Sun, 22 Oct 2017 10:44:31 +0200

nuitka (0.5.28+ds-1) unstable; urgency=medium

  * New upstream release.

 -- Kay Hayen <kay.hayen@gmail.com>  Tue, 17 Oct 2017 10:03:56 +0200

nuitka (0.5.27+ds-1) unstable; urgency=medium

  * New upstream release.

 -- Kay Hayen <kay.hayen@gmail.com>  Sat, 22 Jul 2017 16:21:37 +0200

nuitka (0.5.26.4+ds-1) unstable; urgency=medium

  * New upstream hotfix release.
  * Recommend actual PyQT package (Closes: #866540).

 -- Kay Hayen <kay.hayen@gmail.com>  Mon, 03 Jul 2017 08:59:37 +0200

nuitka (0.5.26.3+ds-1) unstable; urgency=medium

  * New upstream hotfix release.

 -- Kay Hayen <kay.hayen@gmail.com>  Thu, 22 Jun 2017 08:08:53 +0200

nuitka (0.5.26.2+ds-1) unstable; urgency=medium

  * New upstream hotfix release.

 -- Kay Hayen <kay.hayen@gmail.com>  Sat, 17 Jun 2017 11:37:12 +0200

nuitka (0.5.26.1+ds-1) unstable; urgency=medium

  * New upstream hotfix release.

 -- Kay Hayen <kay.hayen@gmail.com>  Sat, 10 Jun 2017 13:09:51 +0200

nuitka (0.5.26+ds-1) unstable; urgency=medium

  * New upstream release.

 -- Kay Hayen <kay.hayen@gmail.com>  Wed, 07 Jun 2017 08:15:19 +0200

nuitka (0.5.25+ds-1) unstable; urgency=medium

  * New upstream release.

 -- Kay Hayen <kay.hayen@gmail.com>  Tue, 24 Jan 2017 06:13:46 +0100

nuitka (0.5.24.4+ds-1) unstable; urgency=medium

  * New upstream hotfix release.
  * Better detection of acceptable shared library loads from
    system paths for standalone tests (Closes: #844902).

 -- Kay Hayen <kay.hayen@gmail.com>  Sat, 10 Dec 2016 12:25:35 +0100

nuitka (0.5.24.3+ds-1) unstable; urgency=medium

  * New upstream hotfix release.

 -- Kay Hayen <kay.hayen@gmail.com>  Fri, 09 Dec 2016 06:50:55 +0100

nuitka (0.5.24.2+ds-1) unstable; urgency=medium

  * New upstream hotfix release.

 -- Kay Hayen <kay.hayen@gmail.com>  Wed, 30 Nov 2016 09:32:03 +0100

nuitka (0.5.24.1+ds-1) unstable; urgency=medium

  * New upstream hotfix release.

 -- Kay Hayen <kay.hayen@gmail.com>  Wed, 16 Nov 2016 08:16:53 +0100

nuitka (0.5.24+ds-1) unstable; urgency=medium

  * New upstream release.

 -- Kay Hayen <kay.hayen@gmail.com>  Mon, 14 Nov 2016 09:41:31 +0100

nuitka (0.5.23.2+ds-1) unstable; urgency=medium

  * New upstream hotfix release.

 -- Kay Hayen <kay.hayen@gmail.com>  Mon, 07 Nov 2016 07:55:11 +0100

nuitka (0.5.23.1+ds-1) unstable; urgency=medium

  * New upstream hotfix release.
  * Use of C11 compiler instead of C++ compiler, so we drop the
    versioned dependencies. (Closes: #835954)

 -- Kay Hayen <kay.hayen@gmail.com>  Sun, 16 Oct 2016 10:40:59 +0200

nuitka (0.5.23+ds-1) unstable; urgency=medium

  * New upstream release.

 -- Kay Hayen <kay.hayen@gmail.com>  Sun, 02 Oct 2016 18:14:41 +0200

nuitka (0.5.22+ds-1) unstable; urgency=medium

  * New upstream release.

 -- Kay Hayen <kay.hayen@gmail.com>  Tue, 16 Aug 2016 11:22:16 +0200

nuitka (0.5.21.3+ds-1) unstable; urgency=medium

  * New upstream hotfix release.

 -- Kay Hayen <kay.hayen@gmail.com>  Thu, 26 May 2016 14:51:39 +0200

nuitka (0.5.21.2+ds-1) unstable; urgency=medium

  * New upstream hotfix release.

 -- Kay Hayen <kay.hayen@gmail.com>  Sat, 14 May 2016 14:43:28 +0200

nuitka (0.5.21.1+ds-1) unstable; urgency=medium

  * New upstream hotfix release.

  * Depends on g++-5 now.

 -- Kay Hayen <kay.hayen@gmail.com>  Sat, 30 Apr 2016 07:59:57 +0200

nuitka (0.5.21+ds-1) unstable; urgency=medium

  * New upstream release.

 -- Kay Hayen <kay.hayen@gmail.com>  Sun, 24 Apr 2016 14:06:29 +0200

nuitka (0.5.20+ds-1) unstable; urgency=medium

  * New upstream release.

 -- Kay Hayen <kay.hayen@gmail.com>  Sun, 20 Mar 2016 08:11:16 +0100

nuitka (0.5.19.1+ds-1) unstable; urgency=medium

  * New upstream hotfix release.

 -- Kay Hayen <kay.hayen@gmail.com>  Tue, 15 Mar 2016 09:11:57 +0100

nuitka (0.5.19+ds-1) unstable; urgency=medium

  * New upstream release.

 -- Kay Hayen <kay.hayen@gmail.com>  Mon, 01 Feb 2016 07:53:08 +0100

nuitka (0.5.18.1+ds-1) unstable; urgency=medium

  * New upstream hotfix release.

 -- Kay Hayen <kay.hayen@gmail.com>  Sun, 24 Jan 2016 07:52:03 +0100

nuitka (0.5.18+ds-1) unstable; urgency=medium

  * New upstream release.

 -- Kay Hayen <kay.hayen@gmail.com>  Fri, 15 Jan 2016 07:48:41 +0100

nuitka (0.5.17.1+ds-1) unstable; urgency=medium

  * New upstream hotfix release.

 -- Kay Hayen <kay.hayen@gmail.com>  Thu, 14 Jan 2016 23:21:51 +0100

nuitka (0.5.17+ds-1) unstable; urgency=medium

  * New upstream release.

 -- Kay Hayen <kay.hayen@gmail.com>  Sun, 27 Dec 2015 15:18:39 +0100

nuitka (0.5.16.1+ds-1) unstable; urgency=medium

  * New upstream hotfix release.

 -- Kay Hayen <kay.hayen@gmail.com>  Thu, 03 Dec 2015 07:04:12 +0100

nuitka (0.5.16+ds-1) unstable; urgency=medium

  * New upstream release.

 -- Kay Hayen <kay.hayen@gmail.com>  Mon, 09 Nov 2015 18:30:07 +0100

nuitka (0.5.15+ds-1) unstable; urgency=medium

  * New upstream release.

 -- Kay Hayen <kay.hayen@gmail.com>  Mon, 12 Oct 2015 08:57:03 +0200

nuitka (0.5.14.3+ds-1) unstable; urgency=medium

  * New upstream hotfix release.

 -- Kay Hayen <kay.hayen@gmail.com>  Sun, 13 Sep 2015 12:26:59 +0200

nuitka (0.5.14.2+ds-1) unstable; urgency=medium

  * New upstream hotfix release.

 -- Kay Hayen <kay.hayen@gmail.com>  Mon, 07 Sep 2015 00:30:11 +0200

nuitka (0.5.14.1+ds-1) UNRELEASED; urgency=medium

  * New upstream hotfix release.

 -- Kay Hayen <kay.hayen@gmail.com>  Sun, 06 Sep 2015 22:37:22 +0200

nuitka (0.5.14+ds-1) unstable; urgency=medium

  * New upstream release.

 -- Kay Hayen <kay.hayen@gmail.com>  Thu, 27 Aug 2015 06:24:11 +0200

nuitka (0.5.13.8+ds-1) UNRELEASED; urgency=medium

  * New upstream hotfix release.

 -- Kay Hayen <kay.hayen@gmail.com>  Thu, 20 Aug 2015 11:55:53 +0200

nuitka (0.5.13.7+ds-1) UNRELEASED; urgency=medium

  * New upstream hotfix release.

 -- Kay Hayen <kay.hayen@gmail.com>  Tue, 18 Aug 2015 21:55:08 +0200

nuitka (0.5.13.6+ds-1) UNRELEASED; urgency=medium

  * New upstream hotfix release.

 -- Kay Hayen <kay.hayen@gmail.com>  Sun, 16 Aug 2015 14:38:46 +0200

nuitka (0.5.13.5+ds-1) UNRELEASED; urgency=medium

  * New upstream hotfix release.

 -- Kay Hayen <kay.hayen@gmail.com>  Sun, 16 Aug 2015 13:42:02 +0200

nuitka (0.5.13.4+ds-1) UNRELEASED; urgency=medium

  * New upstream hotfix release.

 -- Kay Hayen <kay.hayen@gmail.com>  Fri, 31 Jul 2015 17:24:40 +0200

nuitka (0.5.13.3+ds-1) UNRELEASED; urgency=medium

  * New upstream hotfix release.

 -- Kay Hayen <kay.hayen@gmail.com>  Wed, 29 Jul 2015 10:54:05 +0200

nuitka (0.5.13.2+ds-1) UNRELEASED; urgency=medium

  * New upstream hotfix release.

 -- Kay Hayen <kay.hayen@gmail.com>  Tue, 16 Jun 2015 10:29:12 +0200

nuitka (0.5.13.1+ds-1) UNRELEASED; urgency=medium

  * New upstream hotfix release.

 -- Kay Hayen <kay.hayen@gmail.com>  Mon, 04 May 2015 09:27:19 +0200

nuitka (0.5.13+ds-1) unstable; urgency=medium

  * New upstream release.

 -- Kay Hayen <kay.hayen@gmail.com>  Fri, 01 May 2015 10:44:27 +0200

nuitka (0.5.12.2+ds-1) UNRELEASED; urgency=medium

  * New upstream hotfix release.

 -- Kay Hayen <kay.hayen@gmail.com>  Sun, 26 Apr 2015 08:51:37 +0200

nuitka (0.5.12.1+ds-1) UNRELEASED; urgency=medium

  * New upstream hotfix release.

 -- Kay Hayen <kay.hayen@gmail.com>  Sat, 18 Apr 2015 09:35:06 +0200

nuitka (0.5.12+ds-1) experimental; urgency=medium

  * New upstream release.

 -- Kay Hayen <kay.hayen@gmail.com>  Mon, 06 Apr 2015 17:20:44 +0200

nuitka (0.5.11.2+ds-1) experimental; urgency=medium

  * New upstream hotfix release.

 -- Kay Hayen <kay.hayen@gmail.com>  Thu, 26 Mar 2015 20:09:06 +0100

nuitka (0.5.11.1+ds-1) experimental; urgency=medium

  * New upstream hotfix release.

 -- Kay Hayen <kay.hayen@gmail.com>  Mon, 23 Mar 2015 10:34:17 +0100

nuitka (0.5.11+ds-1) experimental; urgency=medium

  * New upstream release.

 -- Kay Hayen <kay.hayen@gmail.com>  Wed, 18 Mar 2015 08:38:39 +0100

nuitka (0.5.10.2+ds-1) experimental; urgency=medium

  * New upstream hotfix release.

 -- Kay Hayen <kay.hayen@gmail.com>  Tue, 10 Mar 2015 07:46:24 +0100

nuitka (0.5.10.1+ds-1) experimental; urgency=medium

  * New upstream hotfix release.

 -- Kay Hayen <kay.hayen@gmail.com>  Sun, 08 Mar 2015 11:56:55 +0100

nuitka (0.5.10+ds-1) experimental; urgency=medium

  * New upstream release.

 -- Kay Hayen <kay.hayen@gmail.com>  Thu, 05 Mar 2015 07:43:43 +0100

nuitka (0.5.9+ds-1) experimental; urgency=medium

  * New upstream release.

 -- Kay Hayen <kay.hayen@gmail.com>  Thu, 29 Jan 2015 08:18:06 +0100

nuitka (0.5.8+ds-1) experimental; urgency=medium

  * New upstream release.

 -- Kay Hayen <kay.hayen@gmail.com>  Thu, 15 Jan 2015 04:11:03 +0100

nuitka (0.5.7.1+ds-1) experimental; urgency=medium

  * New upstream hotfix release.

 -- Kay Hayen <kay.hayen@gmail.com>  Fri, 09 Jan 2015 13:52:15 +0100

nuitka (0.5.7+ds-1) UNRELEASED; urgency=medium

  * New upstream release.

 -- Kay Hayen <kay.hayen@gmail.com>  Thu, 01 Jan 2015 10:52:03 +0100

nuitka (0.5.6.1+ds-1) UNRELEASED; urgency=medium

  * New upstream hotfix release.

 -- Kay Hayen <kay.hayen@gmail.com>  Sun, 21 Dec 2014 08:32:58 +0100

nuitka (0.5.6+ds-1) UNRELEASED; urgency=medium

  * New upstream release.
  * Added support for hardening-wrapper to be installed.

 -- Kay Hayen <kay.hayen@gmail.com>  Fri, 19 Dec 2014 08:39:17 +0100

nuitka (0.5.5.3+ds-1) unstable; urgency=medium

  * New upstream hotfix release.
  * Added support for armhf architecture.

 -- Kay Hayen <kay.hayen@gmail.com>  Fri, 24 Oct 2014 17:33:59 +0200

nuitka (0.5.5.2+ds-1) unstable; urgency=medium

  * New upstream hotfix release.
  * Bump to Standards Version 3.9.6, no changes needed.

 -- Kay Hayen <kay.hayen@gmail.com>  Fri, 17 Oct 2014 07:56:05 +0200

nuitka (0.5.5+ds-1) unstable; urgency=medium

  * New upstream release.

 -- Kay Hayen <kay.hayen@gmail.com>  Sun, 05 Oct 2014 19:28:20 +0200

nuitka (0.5.4.3+ds-1) unstable; urgency=medium

  * New upstream hotfix release.

 -- Kay Hayen <kay.hayen@gmail.com>  Thu, 21 Aug 2014 09:41:37 +0200

nuitka (0.5.3.5+ds-1) unstable; urgency=medium

  * New upstream hotfix release.

 -- Kay Hayen <kay.hayen@gmail.com>  Fri, 18 Jul 2014 07:28:17 +0200

nuitka (0.5.3.3+ds-1) unstable; urgency=medium

  * New upstream release.
  * Original version didn't build for all versions due to error message
    changes, this release adapts to.

 -- Kay Hayen <kay.hayen@gmail.com>  Sat, 12 Jul 2014 20:50:01 +0200

nuitka (0.5.2+ds-1) unstable; urgency=medium

  * New upstream release.
  * Permit building using cowbuilder, eatmydata (Closes: #749518)
  * Do not require gcc in build-depends
    (Closes: #747984) (Closes: #748005) (Closes: #751325)

 -- Kay Hayen <kay.hayen@gmail.com>  Mon, 23 Jun 2014 08:17:57 +0200

nuitka (0.5.1.1+ds-1) unstable; urgency=medium

  * New upstream hotfix release.

 -- Kay Hayen <kay.hayen@gmail.com>  Thu, 06 Mar 2014 10:44:28 +0100

nuitka (0.5.1+ds-1) unstable; urgency=medium

  * New upstream release.

 -- Kay Hayen <kay.hayen@gmail.com>  Thu, 06 Mar 2014 09:33:51 +0100

nuitka (0.5.0.1+ds-1) unstable; urgency=medium

  * New upstream hotfix release.

 -- Kay Hayen <kay.hayen@gmail.com>  Mon, 13 Jan 2014 23:37:37 +0100

nuitka (0.5.0+ds-1) unstable; urgency=medium

  * New upstream release.
  * Added missing build dependency to process PNG images.

 -- Kay Hayen <kay.hayen@gmail.com>  Fri, 03 Jan 2014 19:18:18 +0100

nuitka (0.4.7.1+ds-1) unstable; urgency=low

  * New upstream hotfix release.

 -- Kay Hayen <kay.hayen@gmail.com>  Tue, 03 Dec 2013 08:44:31 +0100

nuitka (0.4.7+ds-1) UNRELEASED; urgency=low

  * New upstream release.
  * Handle unknown encoding error message change of CPython 2.7.6
    that was backported to CPython 2.7.5+ as well.
    (Closes: #730956)

 -- Kay Hayen <kay.hayen@gmail.com>  Mon, 02 Dec 2013 09:15:12 +0100

nuitka (0.4.6.2+ds-1) unstable; urgency=low

  * New upstream hotfix release.

 -- Kay Hayen <kayhayen@gmx.de>  Fri, 01 Nov 2013 19:07:42 +0100

nuitka (0.4.6+ds-1) unstable; urgency=low

  * New upstream release.

 -- Kay Hayen <kayhayen@gmx.de>  Sun, 27 Oct 2013 21:29:26 +0100

nuitka (0.4.5.1+ds-1) unstable; urgency=low

  * New upstream hotfix release.
  * Corrects upstream Issue#106.

 -- Kay Hayen <kayhayen@gmx.de>  Wed, 25 Sep 2013 14:29:55 +0200

nuitka (0.4.5+ds-1) unstable; urgency=low

  * New upstream release.

 -- Kay Hayen <kayhayen@gmx.de>  Sun, 18 Aug 2013 09:06:29 +0200

nuitka (0.4.4.2+ds-1) unstable; urgency=low

  * New upstream hotfix release.
  * Corrects upstream Issue#98.
  * Corrects upstream Issue#100.
  * Corrects upstream Issue#101.
  * Corrects upstream Issue#102.

 -- Kay Hayen <kayhayen@gmx.de>  Sat, 20 Jul 2013 09:08:29 +0200

nuitka (0.4.4.1+ds-1) unstable; urgency=low

  * New upstream hotfix release.
  * Corrects upstream Issue#95.
  * Corrects upstream Issue#96.

 -- Kay Hayen <kayhayen@gmx.de>  Sat, 13 Jul 2013 11:56:21 +0200

nuitka (0.4.4+ds-1) unstable; urgency=low

  * New upstream release.
  * Upstream now supports Python3.3 and threads.
  * Bump to Standards Version 3.9.4, no changes needed.
  * Fix support for modules and Python3 was broken (Closes: #711459)
  * Fix encoding error changes  Python 2.7.5 (Closes: #713531)

 -- Kay Hayen <kayhayen@gmx.de>  Tue, 25 Jun 2013 10:46:40 +0200

nuitka (0.4.3+ds-1) unstable; urgency=low

  * New upstream release.

 -- Kay Hayen <kayhayen@gmx.de>  Sat, 18 May 2013 10:16:25 +0200

nuitka (0.4.2+ds-1) unstable; urgency=low

  * New upstream release.

 -- Kay Hayen <kayhayen@gmx.de>  Fri, 29 Mar 2013 11:05:08 +0100

nuitka (0.4.1+ds-1) unstable; urgency=low

  * New upstream release.

 -- Kay Hayen <kayhayen@gmx.de>  Tue, 05 Mar 2013 08:15:41 +0100

nuitka (0.4.0+ds-1) UNRELEASED; urgency=low

  * New upstream release.
  * Changes so the Debian package can be backported to Squeeze as well.

 -- Kay Hayen <kayhayen@gmx.de>  Sat, 09 Feb 2013 10:08:15 +0100

nuitka (0.3.25+ds-1) unstable; urgency=low

  * New upstream release.
  * Register the User Manual with "doc-base".

 -- Kay Hayen <kayhayen@gmx.de>  Sun, 11 Nov 2012 13:57:32 +0100

nuitka (0.3.24.1+ds-1) unstable; urgency=low

  * New upstream hotfix release.
  * Corrects upstream Issue#46.

 -- Kay Hayen <kayhayen@gmx.de>  Sat, 08 Sep 2012 22:30:11 +0000

nuitka (0.3.24+ds-1) unstable; urgency=low

  * New upstream release.
  * Detect the absence of "g++" and gracefully fallback to the
    compiler depended on. (Closes: #682146)
  * Changed usage of "temp" files in developer scripts to be
    secure. (Closes: #682145)
  * Added support for "DEB_BUILD_OPTIONS=nocheck" to skip the
    test runs. (Closes: #683090)

 -- Kay Hayen <kayhayen@gmx.de>  Sat, 18 Aug 2012 21:19:17 +0200

nuitka (0.3.23.1+ds-1) unstable; urgency=low

  * New upstream hotfix release.
  * Corrects upstream Issue#40, Issue#41, and Issue#42.

 -- Kay Hayen <kayhayen@gmx.de>  Mon, 16 Jul 2012 07:25:41 +0200

nuitka (0.3.23+ds-1) unstable; urgency=low

  * New upstream release.
  * License for Nuitka is now Apache License 2.0, no more GPLv3.
  * Corrects upstream Issue#37 and Issue#38.

 -- Kay Hayen <kayhayen@gmx.de>  Sun, 01 Jul 2012 00:00:57 +0200

nuitka (0.3.22.1+ds-1) unstable; urgency=low

  * New upstream hotfix release.
  * Corrected copyright file syntax error found by new lintian
    version.
  * Corrects upstream Issue#19.

 -- Kay Hayen <kayhayen@gmx.de>  Sat, 16 Jun 2012 08:58:30 +0200

nuitka (0.3.22+ds-1) unstable; urgency=low

  * New upstream release.

 -- Kay Hayen <kayhayen@gmx.de>  Sun, 13 May 2012 12:51:16 +0200

nuitka (0.3.21+ds-1) unstable; urgency=low

  * New upstream release.

 -- Kay Hayen <kayhayen@gmx.de>  Thu, 12 Apr 2012 20:24:01 +0200

nuitka (0.3.20.2+ds-1) unstable; urgency=low

  * New upstream hotfix release.
  * Corrects upstream Issue#35.
  * Bump to Standards Version 3.9.3, no changes needed.
  * In the alternative build dependencies, designed to make the
    Python3 build dependency optional, put option that is going
    to work on "unstable" first. (Closes: #665021)

 -- Kay Hayen <kayhayen@gmx.de>  Tue, 03 Apr 2012 22:31:36 +0200

nuitka (0.3.20.1+ds-1) unstable; urgency=low

  * New upstream hotfix release.
  * Corrects upstream Issue#34.

 -- Kay Hayen <kayhayen@gmx.de>  Sat, 03 Mar 2012 10:18:30 +0100

nuitka (0.3.20+ds-1) unstable; urgency=low

  * New upstream release.
  * Added upstream "Changelog.rst" as "changelog"

 -- Kay Hayen <kayhayen@gmx.de>  Mon, 27 Feb 2012 09:32:10 +0100

nuitka (0.3.19.2+ds-1) unstable; urgency=low

  * New upstream hotfix release.
  * Corrects upstream Issue#32.

 -- Kay Hayen <kayhayen@gmx.de>  Sun, 12 Feb 2012 20:33:30 +0100

nuitka (0.3.19.1+ds-1) unstable; urgency=low

  * New upstream hotfix release.
  * Corrects upstream Issue#30 and Issue#31.

 -- Kay Hayen <kayhayen@gmx.de>  Sat, 28 Jan 2012 07:27:38 +0100

nuitka (0.3.19+ds-1) unstable; urgency=low

  * New upstream release.
  * Improvements to option groups layout in manpages, and broken
    whitespace for "--recurse-to" option. (Closes: #655910)
  * Documented new option "--recurse-directory" in man page with
    example.
  * Made the "debian/watch" file ignore upstream pre-releases,
    these shall not be considered for this package.
  * Aligned depended version with build depended versions.
  * Depend on "python-dev" as well, needed to compile against
    "libpython".
  * Build depend on "python-dev-all" and "python-dbg-all" to
    execute tests with both all supported Python versions.
  * Build depend on "python3.2-dev-all" and "python3-dbg-all"
    to execute tests with Python3 as well. It is currently not
    supported by upstream, this is only preparatory.
  * Added suggestion of "ccache", can speed up the compilation
    process.

 -- Kay Hayen <kayhayen@gmx.de>  Tue, 17 Jan 2012 10:29:45 +0100

nuitka (0.3.18+ds-1) unstable; urgency=low

  * New upstream release.
  * Lowered dependencies so that a backport to Ubuntu Natty and
    higher is now feasible. A "scons >=2.0.0" is good enough,
    and so is "g++-4.5" as well.
  * Don't require the PDF generation to be successful on older
    Ubuntu versions as it crashes due to old "rst2pdf" bugs.

 -- Kay Hayen <kayhayen@gmx.de>  Thu, 12 Jan 2012 19:55:43 +0100

nuitka (0.3.18~pre2+ds-1) unstable; urgency=low

  * New upstream pre-release.
  * First upload to unstable, many thanks to my reviewer and
    sponsor Yaroslav Halchenko <debian@onerussian.com>
  * New maintainer (Closes: #648489)
  * Added Developer Manual to the generated PDF documentation.
  * Added python-dbg to Build-Depends to also execcute reference
    count tests.
  * Changed copyright file to reference Apache license via its
    standard Debian location as well.

 -- Kay Hayen <kayhayen@gmx.de>  Tue, 10 Jan 2012 22:21:56 +0100

nuitka (0.3.17+ds-1) UNRELEASED; urgency=low

  * New upstream release.
  * Updated man page to use new "--recurse-*" options in examples
    over removed "--deep*" options.
  * Completed copyright file according to "licensecheck" findings
    and updated files accordingly. Put the included tests owned
    by upstream into public domain.
  * Use a "+ds" file as orig source with inline copy of Scons
    already removed instead of doing it as a patch.
  * Also removed the benchmark tests from "+ds" file, not useful
    to be provided with Nuitka.
  * Added syntax tests, these were omitted by mistake previously.
  * Run the test suite at package build time, it checks the basic
    tests, syntax error tests, program tests, and the compile
    itself test.
  * Added run time dependencies also as build time dependencies
    to be able to execute the tests.
  * Corrected handling of upstream pre-release names in the watch
    file.
  * Changed contributor notice to only require "Apache License 2.0"
    for the new parts.
  * Put Debian packaging and owned tests under "Apache License 2.0"
    as well.

 -- Kay Hayen <kayhayen@gmx.de>  Mon, 09 Jan 2012 09:02:19 +0100

nuitka (0.3.16-1) UNRELEASED; urgency=low

  * New upstream release.
  * Updated debian/copyright URI to match the latest one.
  * Updated debian/copyright to DEP5 changes.
  * Added Nuitka homepage to debian/control.
  * Added watch file, so uscan works.
  * Added git pointers to git repository and gitweb to the
    package control file.
  * Corrected examples section in man page to correctly escape "-".
  * Added meaningful "what is" to manpages.
  * Bump to Standards Version 3.9.2, no changes needed.
  * Added extended description to address lintian warning.

 -- Kay Hayen <kayhayen@gmx.de>  Sun, 18 Dec 2011 13:01:10 +0100

nuitka (0.3.15-1) UNRELEASED; urgency=low

  * New upstream release.
  * Renamed "/usr/bin/Python" to "/usr/bin/nuitka-python".
  * Added man pages for "nuitka" and "nuitka-python", the first
    with an examples section that shows the most important uses
    of the "nuitka" binary.
  * Removed foreign code for Windows generators, removed from
    debian/copyright.
  * Lowered dependency for Scons to what Ubuntu Oneiric has and
    what we have as an inline copy, (scons >=2.0.1) should be
    sufficient.
  * Recommend python-lxml, as it's used by Nuitka to dump XML
    representation.
  * Recommend python-qt4, as it may be used to display the node
    tree in a window.
  * Removed inline copy of Scons from the binary package.
  * Added patch to remove the setting nuitka package in sys.path,
    not needed in Debian.

 -- Kay Hayen <kayhayen@gmx.de>  Thu, 01 Dec 2011 22:43:33 +0100

nuitka (0.3.15pre2-1) UNRELEASED; urgency=low

  * Initial Debian package.

 -- Kay Hayen <kayhayen@gmx.de>  Fri, 11 Nov 2011 20:58:55 +0100<|MERGE_RESOLUTION|>--- conflicted
+++ resolved
@@ -1,16 +1,14 @@
-<<<<<<< HEAD
 nuitka (0.5.33~rc2+ds-1) UNRELEASED; urgency=medium
 
   * New upstream pre-release.
 
  -- Kay Hayen <kay.hayen@gmail.com>  Wed, 01 Aug 2018 17:43:42 +0200
-=======
+
 nuitka (0.5.32.3+ds-1) unstable; urgency=medium
 
   * New upstream hotfix release.
 
  -- Kay Hayen <kay.hayen@gmail.com>  Sat, 04 Aug 2018 10:40:31 +0200
->>>>>>> 1e212055
 
 nuitka (0.5.32.2+ds-1) unstable; urgency=medium
 
