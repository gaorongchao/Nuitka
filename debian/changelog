--- conflicted
+++ resolved
@@ -1,16 +1,14 @@
-<<<<<<< HEAD
 nuitka (0.6.17~rc4+ds-1) experimental; urgency=medium
 
   * New upstream pre-release.
 
  -- Kay Hayen <kay.hayen@gmail.com>  Wed, 25 Aug 2021 11:55:38 +0200
-=======
+
 nuitka (0.6.16.5+ds-1) experimental; urgency=medium
 
   * New upstream hotfix release.
 
  -- Kay Hayen <kay.hayen@gmail.com>  Mon, 06 Sep 2021 10:46:40 +0200
->>>>>>> 9893b0a5
 
 nuitka (0.6.16.4+ds-1) experimental; urgency=medium
 
