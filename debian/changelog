<<<<<<< HEAD
nuitka (0.5.33~rc7+ds-1) UNRELEASED; urgency=medium

  * New upstream pre-release.

 -- Kay Hayen <kay.hayen@gmail.com>  Thu, 23 Aug 2018 23:04:54 +0200
=======
nuitka (0.5.32.8+ds-1) unstable; urgency=medium

  * New upstream hotfix release.

 -- Kay Hayen <kay.hayen@gmail.com>  Tue, 04 Sep 2018 14:58:47 +0200
>>>>>>> f293a30b

nuitka (0.5.32.7+ds-1) unstable; urgency=medium

  * New upstream hotfix release.

 -- Kay Hayen <kay.hayen@gmail.com>  Thu, 23 Aug 2018 22:06:00 +0200

nuitka (0.5.32.6+ds-1) unstable; urgency=medium

  * New upstream hotfix release.

 -- Kay Hayen <kay.hayen@gmail.com>  Thu, 23 Aug 2018 20:05:18 +0200

nuitka (0.5.32.5+ds-1) unstable; urgency=medium

  * New upstream hotfix release.

 -- Kay Hayen <kay.hayen@gmail.com>  Wed, 15 Aug 2018 19:06:01 +0200

nuitka (0.5.32.4+ds-1) unstable; urgency=medium

  * New upstream hotfix release.

 -- Kay Hayen <kay.hayen@gmail.com>  Fri, 10 Aug 2018 12:06:44 +0200

nuitka (0.5.32.3+ds-1) unstable; urgency=medium

  * New upstream hotfix release.

 -- Kay Hayen <kay.hayen@gmail.com>  Sat, 04 Aug 2018 10:40:31 +0200

nuitka (0.5.32.2+ds-1) unstable; urgency=medium

  * New upstream hotfix release.

 -- Kay Hayen <kay.hayen@gmail.com>  Wed, 01 Aug 2018 17:38:43 +0200

nuitka (0.5.32.1+ds-1) unstable; urgency=medium

  * New upstream hotfix release.

 -- Kay Hayen <kay.hayen@gmail.com>  Sat, 28 Jul 2018 20:16:29 +0200

nuitka (0.5.32+ds-1) unstable; urgency=medium

  * New upstream release.

 -- Kay Hayen <kay.hayen@gmail.com>  Sat, 28 Jul 2018 15:07:21 +0200

nuitka (0.5.31+ds-1) unstable; urgency=medium

  * New upstream release.

 -- Kay Hayen <kay.hayen@gmail.com>  Mon, 09 Jul 2018 08:23:02 +0200

nuitka (0.5.30+ds-1) unstable; urgency=medium

  * New upstream release.

 -- Kay Hayen <kay.hayen@gmail.com>  Mon, 30 Apr 2018 09:50:54 +0200

nuitka (0.5.29.5+ds-1) unstable; urgency=medium

  * New upstream hotfix release.

 -- Kay Hayen <kay.hayen@gmail.com>  Wed, 25 Apr 2018 09:33:55 +0200

nuitka (0.5.29.4+ds-1) unstable; urgency=medium

  * New upstream hotfix release.

 -- Kay Hayen <kay.hayen@gmail.com>  Mon, 09 Apr 2018 20:22:37 +0200

nuitka (0.5.29.3+ds-1) unstable; urgency=medium

  * New upstream hotfix release.

 -- Kay Hayen <kay.hayen@gmail.com>  Sat, 31 Mar 2018 16:12:25 +0200

nuitka (0.5.29.2+ds-1) unstable; urgency=medium

  * New upstream hotfix release.

 -- Kay Hayen <kay.hayen@gmail.com>  Thu, 29 Mar 2018 10:19:24 +0200

nuitka (0.5.29.1+ds-1) unstable; urgency=medium

  * New upstream hotfix release.

 -- Kay Hayen <kay.hayen@gmail.com>  Tue, 27 Mar 2018 18:22:54 +0200

nuitka (0.5.29+ds-1) unstable; urgency=medium

  * New upstream release.

 -- Kay Hayen <kay.hayen@gmail.com>  Mon, 26 Mar 2018 20:13:44 +0200

nuitka (0.5.28.2+ds-1) unstable; urgency=medium

  * New upstream hotfix release.

 -- Kay Hayen <kay.hayen@gmail.com>  Wed, 29 Nov 2017 15:09:28 +0100

nuitka (0.5.28.1+ds-1) unstable; urgency=medium

  * New upstream hotfix release.
  * Also ignore sbuild non-existant directory (Closes: #871125).

 -- Kay Hayen <kay.hayen@gmail.com>  Sun, 22 Oct 2017 10:44:31 +0200

nuitka (0.5.28+ds-1) unstable; urgency=medium

  * New upstream release.

 -- Kay Hayen <kay.hayen@gmail.com>  Tue, 17 Oct 2017 10:03:56 +0200

nuitka (0.5.27+ds-1) unstable; urgency=medium

  * New upstream release.

 -- Kay Hayen <kay.hayen@gmail.com>  Sat, 22 Jul 2017 16:21:37 +0200

nuitka (0.5.26.4+ds-1) unstable; urgency=medium

  * New upstream hotfix release.
  * Recommend actual PyQT package (Closes: #866540).

 -- Kay Hayen <kay.hayen@gmail.com>  Mon, 03 Jul 2017 08:59:37 +0200

nuitka (0.5.26.3+ds-1) unstable; urgency=medium

  * New upstream hotfix release.

 -- Kay Hayen <kay.hayen@gmail.com>  Thu, 22 Jun 2017 08:08:53 +0200

nuitka (0.5.26.2+ds-1) unstable; urgency=medium

  * New upstream hotfix release.

 -- Kay Hayen <kay.hayen@gmail.com>  Sat, 17 Jun 2017 11:37:12 +0200

nuitka (0.5.26.1+ds-1) unstable; urgency=medium

  * New upstream hotfix release.

 -- Kay Hayen <kay.hayen@gmail.com>  Sat, 10 Jun 2017 13:09:51 +0200

nuitka (0.5.26+ds-1) unstable; urgency=medium

  * New upstream release.

 -- Kay Hayen <kay.hayen@gmail.com>  Wed, 07 Jun 2017 08:15:19 +0200

nuitka (0.5.25+ds-1) unstable; urgency=medium

  * New upstream release.

 -- Kay Hayen <kay.hayen@gmail.com>  Tue, 24 Jan 2017 06:13:46 +0100

nuitka (0.5.24.4+ds-1) unstable; urgency=medium

  * New upstream hotfix release.
  * Better detection of acceptable shared library loads from
    system paths for standalone tests (Closes: #844902).

 -- Kay Hayen <kay.hayen@gmail.com>  Sat, 10 Dec 2016 12:25:35 +0100

nuitka (0.5.24.3+ds-1) unstable; urgency=medium

  * New upstream hotfix release.

 -- Kay Hayen <kay.hayen@gmail.com>  Fri, 09 Dec 2016 06:50:55 +0100

nuitka (0.5.24.2+ds-1) unstable; urgency=medium

  * New upstream hotfix release.

 -- Kay Hayen <kay.hayen@gmail.com>  Wed, 30 Nov 2016 09:32:03 +0100

nuitka (0.5.24.1+ds-1) unstable; urgency=medium

  * New upstream hotfix release.

 -- Kay Hayen <kay.hayen@gmail.com>  Wed, 16 Nov 2016 08:16:53 +0100

nuitka (0.5.24+ds-1) unstable; urgency=medium

  * New upstream release.

 -- Kay Hayen <kay.hayen@gmail.com>  Mon, 14 Nov 2016 09:41:31 +0100

nuitka (0.5.23.2+ds-1) unstable; urgency=medium

  * New upstream hotfix release.

 -- Kay Hayen <kay.hayen@gmail.com>  Mon, 07 Nov 2016 07:55:11 +0100

nuitka (0.5.23.1+ds-1) unstable; urgency=medium

  * New upstream hotfix release.
  * Use of C11 compiler instead of C++ compiler, so we drop the
    versioned dependencies. (Closes: #835954)

 -- Kay Hayen <kay.hayen@gmail.com>  Sun, 16 Oct 2016 10:40:59 +0200

nuitka (0.5.23+ds-1) unstable; urgency=medium

  * New upstream release.

 -- Kay Hayen <kay.hayen@gmail.com>  Sun, 02 Oct 2016 18:14:41 +0200

nuitka (0.5.22+ds-1) unstable; urgency=medium

  * New upstream release.

 -- Kay Hayen <kay.hayen@gmail.com>  Tue, 16 Aug 2016 11:22:16 +0200

nuitka (0.5.21.3+ds-1) unstable; urgency=medium

  * New upstream hotfix release.

 -- Kay Hayen <kay.hayen@gmail.com>  Thu, 26 May 2016 14:51:39 +0200

nuitka (0.5.21.2+ds-1) unstable; urgency=medium

  * New upstream hotfix release.

 -- Kay Hayen <kay.hayen@gmail.com>  Sat, 14 May 2016 14:43:28 +0200

nuitka (0.5.21.1+ds-1) unstable; urgency=medium

  * New upstream hotfix release.

  * Depends on g++-5 now.

 -- Kay Hayen <kay.hayen@gmail.com>  Sat, 30 Apr 2016 07:59:57 +0200

nuitka (0.5.21+ds-1) unstable; urgency=medium

  * New upstream release.

 -- Kay Hayen <kay.hayen@gmail.com>  Sun, 24 Apr 2016 14:06:29 +0200

nuitka (0.5.20+ds-1) unstable; urgency=medium

  * New upstream release.

 -- Kay Hayen <kay.hayen@gmail.com>  Sun, 20 Mar 2016 08:11:16 +0100

nuitka (0.5.19.1+ds-1) unstable; urgency=medium

  * New upstream hotfix release.

 -- Kay Hayen <kay.hayen@gmail.com>  Tue, 15 Mar 2016 09:11:57 +0100

nuitka (0.5.19+ds-1) unstable; urgency=medium

  * New upstream release.

 -- Kay Hayen <kay.hayen@gmail.com>  Mon, 01 Feb 2016 07:53:08 +0100

nuitka (0.5.18.1+ds-1) unstable; urgency=medium

  * New upstream hotfix release.

 -- Kay Hayen <kay.hayen@gmail.com>  Sun, 24 Jan 2016 07:52:03 +0100

nuitka (0.5.18+ds-1) unstable; urgency=medium

  * New upstream release.

 -- Kay Hayen <kay.hayen@gmail.com>  Fri, 15 Jan 2016 07:48:41 +0100

nuitka (0.5.17.1+ds-1) unstable; urgency=medium

  * New upstream hotfix release.

 -- Kay Hayen <kay.hayen@gmail.com>  Thu, 14 Jan 2016 23:21:51 +0100

nuitka (0.5.17+ds-1) unstable; urgency=medium

  * New upstream release.

 -- Kay Hayen <kay.hayen@gmail.com>  Sun, 27 Dec 2015 15:18:39 +0100

nuitka (0.5.16.1+ds-1) unstable; urgency=medium

  * New upstream hotfix release.

 -- Kay Hayen <kay.hayen@gmail.com>  Thu, 03 Dec 2015 07:04:12 +0100

nuitka (0.5.16+ds-1) unstable; urgency=medium

  * New upstream release.

 -- Kay Hayen <kay.hayen@gmail.com>  Mon, 09 Nov 2015 18:30:07 +0100

nuitka (0.5.15+ds-1) unstable; urgency=medium

  * New upstream release.

 -- Kay Hayen <kay.hayen@gmail.com>  Mon, 12 Oct 2015 08:57:03 +0200

nuitka (0.5.14.3+ds-1) unstable; urgency=medium

  * New upstream hotfix release.

 -- Kay Hayen <kay.hayen@gmail.com>  Sun, 13 Sep 2015 12:26:59 +0200

nuitka (0.5.14.2+ds-1) unstable; urgency=medium

  * New upstream hotfix release.

 -- Kay Hayen <kay.hayen@gmail.com>  Mon, 07 Sep 2015 00:30:11 +0200

nuitka (0.5.14.1+ds-1) UNRELEASED; urgency=medium

  * New upstream hotfix release.

 -- Kay Hayen <kay.hayen@gmail.com>  Sun, 06 Sep 2015 22:37:22 +0200

nuitka (0.5.14+ds-1) unstable; urgency=medium

  * New upstream release.

 -- Kay Hayen <kay.hayen@gmail.com>  Thu, 27 Aug 2015 06:24:11 +0200

nuitka (0.5.13.8+ds-1) UNRELEASED; urgency=medium

  * New upstream hotfix release.

 -- Kay Hayen <kay.hayen@gmail.com>  Thu, 20 Aug 2015 11:55:53 +0200

nuitka (0.5.13.7+ds-1) UNRELEASED; urgency=medium

  * New upstream hotfix release.

 -- Kay Hayen <kay.hayen@gmail.com>  Tue, 18 Aug 2015 21:55:08 +0200

nuitka (0.5.13.6+ds-1) UNRELEASED; urgency=medium

  * New upstream hotfix release.

 -- Kay Hayen <kay.hayen@gmail.com>  Sun, 16 Aug 2015 14:38:46 +0200

nuitka (0.5.13.5+ds-1) UNRELEASED; urgency=medium

  * New upstream hotfix release.

 -- Kay Hayen <kay.hayen@gmail.com>  Sun, 16 Aug 2015 13:42:02 +0200

nuitka (0.5.13.4+ds-1) UNRELEASED; urgency=medium

  * New upstream hotfix release.

 -- Kay Hayen <kay.hayen@gmail.com>  Fri, 31 Jul 2015 17:24:40 +0200

nuitka (0.5.13.3+ds-1) UNRELEASED; urgency=medium

  * New upstream hotfix release.

 -- Kay Hayen <kay.hayen@gmail.com>  Wed, 29 Jul 2015 10:54:05 +0200

nuitka (0.5.13.2+ds-1) UNRELEASED; urgency=medium

  * New upstream hotfix release.

 -- Kay Hayen <kay.hayen@gmail.com>  Tue, 16 Jun 2015 10:29:12 +0200

nuitka (0.5.13.1+ds-1) UNRELEASED; urgency=medium

  * New upstream hotfix release.

 -- Kay Hayen <kay.hayen@gmail.com>  Mon, 04 May 2015 09:27:19 +0200

nuitka (0.5.13+ds-1) unstable; urgency=medium

  * New upstream release.

 -- Kay Hayen <kay.hayen@gmail.com>  Fri, 01 May 2015 10:44:27 +0200

nuitka (0.5.12.2+ds-1) UNRELEASED; urgency=medium

  * New upstream hotfix release.

 -- Kay Hayen <kay.hayen@gmail.com>  Sun, 26 Apr 2015 08:51:37 +0200

nuitka (0.5.12.1+ds-1) UNRELEASED; urgency=medium

  * New upstream hotfix release.

 -- Kay Hayen <kay.hayen@gmail.com>  Sat, 18 Apr 2015 09:35:06 +0200

nuitka (0.5.12+ds-1) experimental; urgency=medium

  * New upstream release.

 -- Kay Hayen <kay.hayen@gmail.com>  Mon, 06 Apr 2015 17:20:44 +0200

nuitka (0.5.11.2+ds-1) experimental; urgency=medium

  * New upstream hotfix release.

 -- Kay Hayen <kay.hayen@gmail.com>  Thu, 26 Mar 2015 20:09:06 +0100

nuitka (0.5.11.1+ds-1) experimental; urgency=medium

  * New upstream hotfix release.

 -- Kay Hayen <kay.hayen@gmail.com>  Mon, 23 Mar 2015 10:34:17 +0100

nuitka (0.5.11+ds-1) experimental; urgency=medium

  * New upstream release.

 -- Kay Hayen <kay.hayen@gmail.com>  Wed, 18 Mar 2015 08:38:39 +0100

nuitka (0.5.10.2+ds-1) experimental; urgency=medium

  * New upstream hotfix release.

 -- Kay Hayen <kay.hayen@gmail.com>  Tue, 10 Mar 2015 07:46:24 +0100

nuitka (0.5.10.1+ds-1) experimental; urgency=medium

  * New upstream hotfix release.

 -- Kay Hayen <kay.hayen@gmail.com>  Sun, 08 Mar 2015 11:56:55 +0100

nuitka (0.5.10+ds-1) experimental; urgency=medium

  * New upstream release.

 -- Kay Hayen <kay.hayen@gmail.com>  Thu, 05 Mar 2015 07:43:43 +0100

nuitka (0.5.9+ds-1) experimental; urgency=medium

  * New upstream release.

 -- Kay Hayen <kay.hayen@gmail.com>  Thu, 29 Jan 2015 08:18:06 +0100

nuitka (0.5.8+ds-1) experimental; urgency=medium

  * New upstream release.

 -- Kay Hayen <kay.hayen@gmail.com>  Thu, 15 Jan 2015 04:11:03 +0100

nuitka (0.5.7.1+ds-1) experimental; urgency=medium

  * New upstream hotfix release.

 -- Kay Hayen <kay.hayen@gmail.com>  Fri, 09 Jan 2015 13:52:15 +0100

nuitka (0.5.7+ds-1) UNRELEASED; urgency=medium

  * New upstream release.

 -- Kay Hayen <kay.hayen@gmail.com>  Thu, 01 Jan 2015 10:52:03 +0100

nuitka (0.5.6.1+ds-1) UNRELEASED; urgency=medium

  * New upstream hotfix release.

 -- Kay Hayen <kay.hayen@gmail.com>  Sun, 21 Dec 2014 08:32:58 +0100

nuitka (0.5.6+ds-1) UNRELEASED; urgency=medium

  * New upstream release.
  * Added support for hardening-wrapper to be installed.

 -- Kay Hayen <kay.hayen@gmail.com>  Fri, 19 Dec 2014 08:39:17 +0100

nuitka (0.5.5.3+ds-1) unstable; urgency=medium

  * New upstream hotfix release.
  * Added support for armhf architecture.

 -- Kay Hayen <kay.hayen@gmail.com>  Fri, 24 Oct 2014 17:33:59 +0200

nuitka (0.5.5.2+ds-1) unstable; urgency=medium

  * New upstream hotfix release.
  * Bump to Standards Version 3.9.6, no changes needed.

 -- Kay Hayen <kay.hayen@gmail.com>  Fri, 17 Oct 2014 07:56:05 +0200

nuitka (0.5.5+ds-1) unstable; urgency=medium

  * New upstream release.

 -- Kay Hayen <kay.hayen@gmail.com>  Sun, 05 Oct 2014 19:28:20 +0200

nuitka (0.5.4.3+ds-1) unstable; urgency=medium

  * New upstream hotfix release.

 -- Kay Hayen <kay.hayen@gmail.com>  Thu, 21 Aug 2014 09:41:37 +0200

nuitka (0.5.3.5+ds-1) unstable; urgency=medium

  * New upstream hotfix release.

 -- Kay Hayen <kay.hayen@gmail.com>  Fri, 18 Jul 2014 07:28:17 +0200

nuitka (0.5.3.3+ds-1) unstable; urgency=medium

  * New upstream release.
  * Original version didn't build for all versions due to error message
    changes, this release adapts to.

 -- Kay Hayen <kay.hayen@gmail.com>  Sat, 12 Jul 2014 20:50:01 +0200

nuitka (0.5.2+ds-1) unstable; urgency=medium

  * New upstream release.
  * Permit building using cowbuilder, eatmydata (Closes: #749518)
  * Do not require gcc in build-depends
    (Closes: #747984) (Closes: #748005) (Closes: #751325)

 -- Kay Hayen <kay.hayen@gmail.com>  Mon, 23 Jun 2014 08:17:57 +0200

nuitka (0.5.1.1+ds-1) unstable; urgency=medium

  * New upstream hotfix release.

 -- Kay Hayen <kay.hayen@gmail.com>  Thu, 06 Mar 2014 10:44:28 +0100

nuitka (0.5.1+ds-1) unstable; urgency=medium

  * New upstream release.

 -- Kay Hayen <kay.hayen@gmail.com>  Thu, 06 Mar 2014 09:33:51 +0100

nuitka (0.5.0.1+ds-1) unstable; urgency=medium

  * New upstream hotfix release.

 -- Kay Hayen <kay.hayen@gmail.com>  Mon, 13 Jan 2014 23:37:37 +0100

nuitka (0.5.0+ds-1) unstable; urgency=medium

  * New upstream release.
  * Added missing build dependency to process PNG images.

 -- Kay Hayen <kay.hayen@gmail.com>  Fri, 03 Jan 2014 19:18:18 +0100

nuitka (0.4.7.1+ds-1) unstable; urgency=low

  * New upstream hotfix release.

 -- Kay Hayen <kay.hayen@gmail.com>  Tue, 03 Dec 2013 08:44:31 +0100

nuitka (0.4.7+ds-1) UNRELEASED; urgency=low

  * New upstream release.
  * Handle unknown encoding error message change of CPython 2.7.6
    that was backported to CPython 2.7.5+ as well.
    (Closes: #730956)

 -- Kay Hayen <kay.hayen@gmail.com>  Mon, 02 Dec 2013 09:15:12 +0100

nuitka (0.4.6.2+ds-1) unstable; urgency=low

  * New upstream hotfix release.

 -- Kay Hayen <kayhayen@gmx.de>  Fri, 01 Nov 2013 19:07:42 +0100

nuitka (0.4.6+ds-1) unstable; urgency=low

  * New upstream release.

 -- Kay Hayen <kayhayen@gmx.de>  Sun, 27 Oct 2013 21:29:26 +0100

nuitka (0.4.5.1+ds-1) unstable; urgency=low

  * New upstream hotfix release.
  * Corrects upstream Issue#106.

 -- Kay Hayen <kayhayen@gmx.de>  Wed, 25 Sep 2013 14:29:55 +0200

nuitka (0.4.5+ds-1) unstable; urgency=low

  * New upstream release.

 -- Kay Hayen <kayhayen@gmx.de>  Sun, 18 Aug 2013 09:06:29 +0200

nuitka (0.4.4.2+ds-1) unstable; urgency=low

  * New upstream hotfix release.
  * Corrects upstream Issue#98.
  * Corrects upstream Issue#100.
  * Corrects upstream Issue#101.
  * Corrects upstream Issue#102.

 -- Kay Hayen <kayhayen@gmx.de>  Sat, 20 Jul 2013 09:08:29 +0200

nuitka (0.4.4.1+ds-1) unstable; urgency=low

  * New upstream hotfix release.
  * Corrects upstream Issue#95.
  * Corrects upstream Issue#96.

 -- Kay Hayen <kayhayen@gmx.de>  Sat, 13 Jul 2013 11:56:21 +0200

nuitka (0.4.4+ds-1) unstable; urgency=low

  * New upstream release.
  * Upstream now supports Python3.3 and threads.
  * Bump to Standards Version 3.9.4, no changes needed.
  * Fix support for modules and Python3 was broken (Closes: #711459)
  * Fix encoding error changes  Python 2.7.5 (Closes: #713531)

 -- Kay Hayen <kayhayen@gmx.de>  Tue, 25 Jun 2013 10:46:40 +0200

nuitka (0.4.3+ds-1) unstable; urgency=low

  * New upstream release.

 -- Kay Hayen <kayhayen@gmx.de>  Sat, 18 May 2013 10:16:25 +0200

nuitka (0.4.2+ds-1) unstable; urgency=low

  * New upstream release.

 -- Kay Hayen <kayhayen@gmx.de>  Fri, 29 Mar 2013 11:05:08 +0100

nuitka (0.4.1+ds-1) unstable; urgency=low

  * New upstream release.

 -- Kay Hayen <kayhayen@gmx.de>  Tue, 05 Mar 2013 08:15:41 +0100

nuitka (0.4.0+ds-1) UNRELEASED; urgency=low

  * New upstream release.
  * Changes so the Debian package can be backported to Squeeze as well.

 -- Kay Hayen <kayhayen@gmx.de>  Sat, 09 Feb 2013 10:08:15 +0100

nuitka (0.3.25+ds-1) unstable; urgency=low

  * New upstream release.
  * Register the User Manual with "doc-base".

 -- Kay Hayen <kayhayen@gmx.de>  Sun, 11 Nov 2012 13:57:32 +0100

nuitka (0.3.24.1+ds-1) unstable; urgency=low

  * New upstream hotfix release.
  * Corrects upstream Issue#46.

 -- Kay Hayen <kayhayen@gmx.de>  Sat, 08 Sep 2012 22:30:11 +0000

nuitka (0.3.24+ds-1) unstable; urgency=low

  * New upstream release.
  * Detect the absence of "g++" and gracefully fallback to the
    compiler depended on. (Closes: #682146)
  * Changed usage of "temp" files in developer scripts to be
    secure. (Closes: #682145)
  * Added support for "DEB_BUILD_OPTIONS=nocheck" to skip the
    test runs. (Closes: #683090)

 -- Kay Hayen <kayhayen@gmx.de>  Sat, 18 Aug 2012 21:19:17 +0200

nuitka (0.3.23.1+ds-1) unstable; urgency=low

  * New upstream hotfix release.
  * Corrects upstream Issue#40, Issue#41, and Issue#42.

 -- Kay Hayen <kayhayen@gmx.de>  Mon, 16 Jul 2012 07:25:41 +0200

nuitka (0.3.23+ds-1) unstable; urgency=low

  * New upstream release.
  * License for Nuitka is now Apache License 2.0, no more GPLv3.
  * Corrects upstream Issue#37 and Issue#38.

 -- Kay Hayen <kayhayen@gmx.de>  Sun, 01 Jul 2012 00:00:57 +0200

nuitka (0.3.22.1+ds-1) unstable; urgency=low

  * New upstream hotfix release.
  * Corrected copyright file syntax error found by new lintian
    version.
  * Corrects upstream Issue#19.

 -- Kay Hayen <kayhayen@gmx.de>  Sat, 16 Jun 2012 08:58:30 +0200

nuitka (0.3.22+ds-1) unstable; urgency=low

  * New upstream release.

 -- Kay Hayen <kayhayen@gmx.de>  Sun, 13 May 2012 12:51:16 +0200

nuitka (0.3.21+ds-1) unstable; urgency=low

  * New upstream release.

 -- Kay Hayen <kayhayen@gmx.de>  Thu, 12 Apr 2012 20:24:01 +0200

nuitka (0.3.20.2+ds-1) unstable; urgency=low

  * New upstream hotfix release.
  * Corrects upstream Issue#35.
  * Bump to Standards Version 3.9.3, no changes needed.
  * In the alternative build dependencies, designed to make the
    Python3 build dependency optional, put option that is going
    to work on "unstable" first. (Closes: #665021)

 -- Kay Hayen <kayhayen@gmx.de>  Tue, 03 Apr 2012 22:31:36 +0200

nuitka (0.3.20.1+ds-1) unstable; urgency=low

  * New upstream hotfix release.
  * Corrects upstream Issue#34.

 -- Kay Hayen <kayhayen@gmx.de>  Sat, 03 Mar 2012 10:18:30 +0100

nuitka (0.3.20+ds-1) unstable; urgency=low

  * New upstream release.
  * Added upstream "Changelog.rst" as "changelog"

 -- Kay Hayen <kayhayen@gmx.de>  Mon, 27 Feb 2012 09:32:10 +0100

nuitka (0.3.19.2+ds-1) unstable; urgency=low

  * New upstream hotfix release.
  * Corrects upstream Issue#32.

 -- Kay Hayen <kayhayen@gmx.de>  Sun, 12 Feb 2012 20:33:30 +0100

nuitka (0.3.19.1+ds-1) unstable; urgency=low

  * New upstream hotfix release.
  * Corrects upstream Issue#30 and Issue#31.

 -- Kay Hayen <kayhayen@gmx.de>  Sat, 28 Jan 2012 07:27:38 +0100

nuitka (0.3.19+ds-1) unstable; urgency=low

  * New upstream release.
  * Improvements to option groups layout in manpages, and broken
    whitespace for "--recurse-to" option. (Closes: #655910)
  * Documented new option "--recurse-directory" in man page with
    example.
  * Made the "debian/watch" file ignore upstream pre-releases,
    these shall not be considered for this package.
  * Aligned depended version with build depended versions.
  * Depend on "python-dev" as well, needed to compile against
    "libpython".
  * Build depend on "python-dev-all" and "python-dbg-all" to
    execute tests with both all supported Python versions.
  * Build depend on "python3.2-dev-all" and "python3-dbg-all"
    to execute tests with Python3 as well. It is currently not
    supported by upstream, this is only preparatory.
  * Added suggestion of "ccache", can speed up the compilation
    process.

 -- Kay Hayen <kayhayen@gmx.de>  Tue, 17 Jan 2012 10:29:45 +0100

nuitka (0.3.18+ds-1) unstable; urgency=low

  * New upstream release.
  * Lowered dependencies so that a backport to Ubuntu Natty and
    higher is now feasible. A "scons >=2.0.0" is good enough,
    and so is "g++-4.5" as well.
  * Don't require the PDF generation to be successful on older
    Ubuntu versions as it crashes due to old "rst2pdf" bugs.

 -- Kay Hayen <kayhayen@gmx.de>  Thu, 12 Jan 2012 19:55:43 +0100

nuitka (0.3.18~pre2+ds-1) unstable; urgency=low

  * New upstream pre-release.
  * First upload to unstable, many thanks to my reviewer and
    sponsor Yaroslav Halchenko <debian@onerussian.com>
  * New maintainer (Closes: #648489)
  * Added Developer Manual to the generated PDF documentation.
  * Added python-dbg to Build-Depends to also execcute reference
    count tests.
  * Changed copyright file to reference Apache license via its
    standard Debian location as well.

 -- Kay Hayen <kayhayen@gmx.de>  Tue, 10 Jan 2012 22:21:56 +0100

nuitka (0.3.17+ds-1) UNRELEASED; urgency=low

  * New upstream release.
  * Updated man page to use new "--recurse-*" options in examples
    over removed "--deep*" options.
  * Completed copyright file according to "licensecheck" findings
    and updated files accordingly. Put the included tests owned
    by upstream into public domain.
  * Use a "+ds" file as orig source with inline copy of Scons
    already removed instead of doing it as a patch.
  * Also removed the benchmark tests from "+ds" file, not useful
    to be provided with Nuitka.
  * Added syntax tests, these were omitted by mistake previously.
  * Run the test suite at package build time, it checks the basic
    tests, syntax error tests, program tests, and the compile
    itself test.
  * Added run time dependencies also as build time dependencies
    to be able to execute the tests.
  * Corrected handling of upstream pre-release names in the watch
    file.
  * Changed contributor notice to only require "Apache License 2.0"
    for the new parts.
  * Put Debian packaging and owned tests under "Apache License 2.0"
    as well.

 -- Kay Hayen <kayhayen@gmx.de>  Mon, 09 Jan 2012 09:02:19 +0100

nuitka (0.3.16-1) UNRELEASED; urgency=low

  * New upstream release.
  * Updated debian/copyright URI to match the latest one.
  * Updated debian/copyright to DEP5 changes.
  * Added Nuitka homepage to debian/control.
  * Added watch file, so uscan works.
  * Added git pointers to git repository and gitweb to the
    package control file.
  * Corrected examples section in man page to correctly escape "-".
  * Added meaningful "what is" to manpages.
  * Bump to Standards Version 3.9.2, no changes needed.
  * Added extended description to address lintian warning.

 -- Kay Hayen <kayhayen@gmx.de>  Sun, 18 Dec 2011 13:01:10 +0100

nuitka (0.3.15-1) UNRELEASED; urgency=low

  * New upstream release.
  * Renamed "/usr/bin/Python" to "/usr/bin/nuitka-python".
  * Added man pages for "nuitka" and "nuitka-python", the first
    with an examples section that shows the most important uses
    of the "nuitka" binary.
  * Removed foreign code for Windows generators, removed from
    debian/copyright.
  * Lowered dependency for Scons to what Ubuntu Oneiric has and
    what we have as an inline copy, (scons >=2.0.1) should be
    sufficient.
  * Recommend python-lxml, as it's used by Nuitka to dump XML
    representation.
  * Recommend python-qt4, as it may be used to display the node
    tree in a window.
  * Removed inline copy of Scons from the binary package.
  * Added patch to remove the setting nuitka package in sys.path,
    not needed in Debian.

 -- Kay Hayen <kayhayen@gmx.de>  Thu, 01 Dec 2011 22:43:33 +0100

nuitka (0.3.15pre2-1) UNRELEASED; urgency=low

  * Initial Debian package.

 -- Kay Hayen <kayhayen@gmx.de>  Fri, 11 Nov 2011 20:58:55 +0100<|MERGE_RESOLUTION|>--- conflicted
+++ resolved
@@ -1,16 +1,14 @@
-<<<<<<< HEAD
 nuitka (0.5.33~rc7+ds-1) UNRELEASED; urgency=medium
 
   * New upstream pre-release.
 
  -- Kay Hayen <kay.hayen@gmail.com>  Thu, 23 Aug 2018 23:04:54 +0200
-=======
+
 nuitka (0.5.32.8+ds-1) unstable; urgency=medium
 
   * New upstream hotfix release.
 
  -- Kay Hayen <kay.hayen@gmail.com>  Tue, 04 Sep 2018 14:58:47 +0200
->>>>>>> f293a30b
 
 nuitka (0.5.32.7+ds-1) unstable; urgency=medium
 
