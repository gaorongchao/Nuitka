<<<<<<< HEAD
nuitka (0.6.18~rc1+ds-1) unstable; urgency=medium

  * New upstream pre-release.

 -- Kay Hayen <kay.hayen@gmail.com>  Mon, 27 Sep 2021 13:46:39 +0200
=======
nuitka (0.6.17.1+ds-1) unstable; urgency=medium

  * New upstream hotfix release.

 -- Kay Hayen <kay.hayen@gmail.com>  Wed, 29 Sep 2021 12:28:39 +0200
>>>>>>> f8e813a4

nuitka (0.6.17+ds-1) unstable; urgency=medium

  * New upstream release.

 -- Kay Hayen <kay.hayen@gmail.com>  Mon, 27 Sep 2021 13:38:42 +0200

nuitka (0.6.16.5+ds-1) experimental; urgency=medium

  * New upstream hotfix release.

 -- Kay Hayen <kay.hayen@gmail.com>  Mon, 06 Sep 2021 10:46:40 +0200

nuitka (0.6.16.4+ds-1) experimental; urgency=medium

  * New upstream hotfix release.

 -- Kay Hayen <kay.hayen@gmail.com>  Wed, 25 Aug 2021 11:51:44 +0200

nuitka (0.6.16.3+ds-1) experimental; urgency=medium

  * New upstream hotfix release.

 -- Kay Hayen <kay.hayen@gmail.com>  Sat, 07 Aug 2021 18:14:58 +0200

nuitka (0.6.16.2+ds-1) experimental; urgency=medium

  * New upstream hotfix release.

 -- Kay Hayen <kay.hayen@gmail.com>  Fri, 02 Jul 2021 10:40:08 +0200

nuitka (0.6.16.1+ds-1) experimental; urgency=medium

  * New upstream hotfix release.

 -- Kay Hayen <kay.hayen@gmail.com>  Fri, 25 Jun 2021 16:45:43 +0200

nuitka (0.6.16+ds-1) experimental; urgency=medium

  * New upstream release.

 -- Kay Hayen <kay.hayen@gmail.com>  Thu, 24 Jun 2021 11:52:37 +0200

nuitka (0.6.15.3+ds-1) experimental; urgency=medium

  * New upstream hotfix release.

 -- Kay Hayen <kay.hayen@gmail.com>  Sun, 06 Jun 2021 12:18:06 +0200

nuitka (0.6.15.2+ds-1) experimental; urgency=medium

  * New upstream hotfix release.

 -- Kay Hayen <kay.hayen@gmail.com>  Thu, 03 Jun 2021 11:41:07 +0200

nuitka (0.6.15.1+ds-1) experimental; urgency=medium

  * New upstream hotfix release.

 -- Kay Hayen <kay.hayen@gmail.com>  Mon, 31 May 2021 17:12:04 +0200

nuitka (0.6.15+ds-1) experimental; urgency=medium

  * New upstream release.

 -- Kay Hayen <kay.hayen@gmail.com>  Mon, 24 May 2021 12:26:59 +0200

nuitka (0.6.14.7+ds-1) unstable; urgency=medium

  * New upstream hotfix release.

 -- Kay Hayen <kay.hayen@gmail.com>  Mon, 10 May 2021 16:25:14 +0200

nuitka (0.6.14.6+ds-1) unstable; urgency=medium

  * New upstream hotfix release.

 -- Kay Hayen <kay.hayen@gmail.com>  Mon, 03 May 2021 07:57:04 +0200

nuitka (0.6.14.5+ds-1) experimental; urgency=medium

  * New upstream hotfix release.

 -- Kay Hayen <kay.hayen@gmail.com>  Thu, 22 Apr 2021 08:51:05 +0200

nuitka (0.6.14.4+ds-1) unstable; urgency=medium

  * New upstream hotfix release.

 -- Kay Hayen <kay.hayen@gmail.com>  Sun, 18 Apr 2021 16:13:42 +0200

nuitka (0.6.14.3+ds-1) unstable; urgency=medium

  * New upstream hotfix release.

 -- Kay Hayen <kay.hayen@gmail.com>  Sun, 18 Apr 2021 10:29:07 +0200

nuitka (0.6.14.2+ds-1) unstable; urgency=medium

  * New upstream hotfix release.

 -- Kay Hayen <kay.hayen@gmail.com>  Sat, 17 Apr 2021 11:03:23 +0200

nuitka (0.6.14.1+ds-1) unstable; urgency=medium

  * New upstream hotfix release.

 -- Kay Hayen <kay.hayen@gmail.com>  Fri, 16 Apr 2021 07:49:30 +0200

nuitka (0.6.14+ds-1) unstable; urgency=medium

  * New upstream release.

 -- Kay Hayen <kay.hayen@gmail.com>  Thu, 15 Apr 2021 11:09:55 +0200

nuitka (0.6.13.3+ds-1) unstable; urgency=medium

  * New upstream hotfix release.

 -- Kay Hayen <kay.hayen@gmail.com>  Sun, 04 Apr 2021 11:11:56 +0200

nuitka (0.6.13.2+ds-1) unstable; urgency=medium

  * New upstream hotfix release.

 -- Kay Hayen <kay.hayen@gmail.com>  Sat, 27 Mar 2021 19:44:51 +0100

nuitka (0.6.13.1+ds-1) unstable; urgency=medium

  * New upstream hotfix release.

 -- Kay Hayen <kay.hayen@gmail.com>  Fri, 26 Mar 2021 14:28:02 +0100

nuitka (0.6.13+ds-1) unstable; urgency=medium

  * New upstream release.

 -- Kay Hayen <kay.hayen@gmail.com>  Wed, 17 Mar 2021 08:58:23 +0100

nuitka (0.6.12.4+ds-1) unstable; urgency=medium

  * New upstream hotfix release.

 -- Kay Hayen <kay.hayen@gmail.com>  Thu, 11 Mar 2021 12:16:01 +0100

nuitka (0.6.12.3+ds-1) unstable; urgency=medium

  * New upstream hotfix release.

 -- Kay Hayen <kay.hayen@gmail.com>  Sun, 21 Feb 2021 06:04:51 +0100

nuitka (0.6.12.2+ds-1) unstable; urgency=medium

  * New upstream hotfix release.

 -- Kay Hayen <kay.hayen@gmail.com>  Sun, 14 Feb 2021 14:25:06 +0100

nuitka (0.6.12.1+ds-1) unstable; urgency=medium

  * New upstream hotfix release.

 -- Kay Hayen <kay.hayen@gmail.com>  Wed, 10 Feb 2021 00:23:11 +0100

nuitka (0.6.12+ds-1) unstable; urgency=medium

  * New upstream release.

 -- Kay Hayen <kay.hayen@gmail.com>  Tue, 09 Feb 2021 11:08:35 +0100

nuitka (0.6.11.6+ds-1) unstable; urgency=medium

  * New upstream hotfix release.

 -- Kay Hayen <kay.hayen@gmail.com>  Sun, 07 Feb 2021 19:59:48 +0100

nuitka (0.6.11.5+ds-1) unstable; urgency=medium

  * New upstream hotfix release.

 -- Kay Hayen <kay.hayen@gmail.com>  Mon, 01 Feb 2021 12:17:21 +0100

nuitka (0.6.11.4+ds-1) unstable; urgency=medium

  * New upstream hotfix release.

 -- Kay Hayen <kay.hayen@gmail.com>  Wed, 27 Jan 2021 17:09:48 +0100

nuitka (0.6.11.3+ds-1) unstable; urgency=medium

  * New upstream hotfix release.

 -- Kay Hayen <kay.hayen@gmail.com>  Tue, 26 Jan 2021 11:16:07 +0100

nuitka (0.6.11.2+ds-1) unstable; urgency=medium

  * New upstream hotfix release.

 -- Kay Hayen <kay.hayen@gmail.com>  Mon, 25 Jan 2021 20:14:39 +0100

nuitka (0.6.11.1+ds-1) unstable; urgency=medium

  * New upstream hotfix release.

 -- Kay Hayen <kay.hayen@gmail.com>  Sun, 24 Jan 2021 17:55:22 +0100

nuitka (0.6.11+ds-1) unstable; urgency=medium

  * New upstream release.

 -- Kay Hayen <kay.hayen@gmail.com>  Sat, 23 Jan 2021 10:01:54 +0100

nuitka (0.6.10.5+ds-1) unstable; urgency=medium

  * New upstream hotfix release.

 -- Kay Hayen <kay.hayen@gmail.com>  Thu, 07 Jan 2021 11:04:59 +0100

nuitka (0.6.10.4+ds-1) unstable; urgency=medium

  * New upstream hotfix release.

 -- Kay Hayen <kay.hayen@gmail.com>  Tue, 29 Dec 2020 16:17:44 +0100

nuitka (0.6.10.3+ds-1) unstable; urgency=medium

  * New upstream hotfix release.

 -- Kay Hayen <kay.hayen@gmail.com>  Thu, 24 Dec 2020 16:30:17 +0100

nuitka (0.6.10.2+ds-1) unstable; urgency=medium

  * New upstream hotfix release.

 -- Kay Hayen <kay.hayen@gmail.com>  Sun, 20 Dec 2020 10:56:00 +0100

nuitka (0.6.10.1+ds-1) unstable; urgency=medium

  * New upstream hotfix release.

 -- Kay Hayen <kay.hayen@gmail.com>  Sun, 13 Dec 2020 19:47:53 +0100

nuitka (0.6.10+ds-1) unstable; urgency=medium

  * New upstream release.

 -- Kay Hayen <kay.hayen@gmail.com>  Mon, 07 Dec 2020 12:44:03 +0100

nuitka (0.6.9.7+ds-1) unstable; urgency=medium

  * New upstream hotfix release.

 -- Kay Hayen <kay.hayen@gmail.com>  Mon, 16 Nov 2020 11:20:22 +0100

nuitka (0.6.9.6+ds-1) unstable; urgency=medium

  * New upstream hotfix release.

 -- Kay Hayen <kay.hayen@gmail.com>  Wed, 04 Nov 2020 08:32:22 +0100

nuitka (0.6.9.5+ds-1) unstable; urgency=medium

  * New upstream hotfix release.

 -- Kay Hayen <kay.hayen@gmail.com>  Fri, 30 Oct 2020 13:49:19 +0100

nuitka (0.6.9.4+ds-1) unstable; urgency=medium

  * New upstream hotfix release.

 -- Kay Hayen <kay.hayen@gmail.com>  Mon, 19 Oct 2020 10:55:17 +0200

nuitka (0.6.9.3+ds-1) unstable; urgency=medium

  * New upstream hotfix release.

 -- Kay Hayen <kay.hayen@gmail.com>  Mon, 12 Oct 2020 17:17:10 +0200

nuitka (0.6.9.2+ds-1) unstable; urgency=medium

  * New upstream hotfix release.

 -- Kay Hayen <kay.hayen@gmail.com>  Sun, 04 Oct 2020 12:47:36 +0200

nuitka (0.6.9.1+ds-1) unstable; urgency=medium

  * New upstream hotfix release.

 -- Kay Hayen <kay.hayen@gmail.com>  Sat, 19 Sep 2020 14:38:08 +0200

nuitka (0.6.9+ds-1) unstable; urgency=medium

  * New upstream release.

 -- Kay Hayen <kay.hayen@gmail.com>  Mon, 14 Sep 2020 15:40:36 +0200

nuitka (0.6.8.4+ds-1) unstable; urgency=medium

  * New upstream hotfix release.

  * Source only upload. (Closes: #961896)

  * Updated VCS URLs. (Closes: #961895)

 -- Kay Hayen <kay.hayen@gmail.com>  Sat, 06 Jun 2020 09:58:32 +0200

nuitka (0.6.8.3+ds-1) unstable; urgency=medium

  * New upstream hotfix release.

 -- Kay Hayen <kay.hayen@gmail.com>  Sat, 23 May 2020 13:56:13 +0200

nuitka (0.6.8.2+ds-1) unstable; urgency=medium

  * New upstream hotfix release.

 -- Kay Hayen <kay.hayen@gmail.com>  Thu, 21 May 2020 15:04:13 +0200

nuitka (0.6.8.1+ds-1) unstable; urgency=medium

  * New upstream hotfix release.

  * Corrected copyright file format to not have emails.

 -- Kay Hayen <kay.hayen@gmail.com>  Fri, 15 May 2020 08:32:39 +0200

nuitka (0.6.8+ds-1) unstable; urgency=medium

  * New upstream release.

  * Changed dependencies to prefer Debian 11 packages.
    (Closes: #937166).

 -- Kay Hayen <kay.hayen@gmail.com>  Mon, 11 May 2020 16:41:34 +0200

nuitka (0.6.7+ds-1) unstable; urgency=medium

  * New upstream release.

  * The rst2pdf dependency is finally fixed
    (Closes: #943645) (Closes: #947573).

  * Enabled package build without Python2 (Closes: #937166)

 -- Kay Hayen <kay.hayen@gmail.com>  Thu, 23 Jan 2020 12:34:10 +0100

nuitka (0.6.6+ds-1) unstable; urgency=medium

  * New upstream release.

 -- Kay Hayen <kay.hayen@gmail.com>  Fri, 27 Dec 2019 08:47:38 +0100

nuitka (0.6.6~rc7+ds-1) unstable; urgency=medium

  * New upstream pre-release.

 -- Kay Hayen <kay.hayen@gmail.com>  Tue, 24 Sep 2019 08:49:41 +0200

nuitka (0.6.5+ds-1) unstable; urgency=medium

  * New upstream release.

 -- Kay Hayen <kay.hayen@gmail.com>  Sat, 27 Jul 2019 12:07:20 +0200

nuitka (0.6.4+ds-1) experimental; urgency=medium

  * New upstream release.

 -- Kay Hayen <kay.hayen@gmail.com>  Fri, 07 Jun 2019 23:30:22 +0200

nuitka (0.6.3.1+ds-1) experimental; urgency=medium

  * New upstream hotfix release.

 -- Kay Hayen <kay.hayen@gmail.com>  Thu, 25 Apr 2019 22:08:36 +0200

nuitka (0.6.3+ds-1) unstable; urgency=medium

  * New upstream release.

 -- Kay Hayen <kay.hayen@gmail.com>  Thu, 04 Apr 2019 06:12:30 +0200

nuitka (0.6.2+ds-1) unstable; urgency=medium

  * New upstream release.

 -- Kay Hayen <kay.hayen@gmail.com>  Sat, 16 Feb 2019 08:48:51 +0100

nuitka (0.6.1.1+ds-1) unstable; urgency=medium

  * New upstream hotfix release.

 -- Kay Hayen <kay.hayen@gmail.com>  Thu, 24 Jan 2019 09:13:53 +0100

nuitka (0.6.1+ds-1) unstable; urgency=medium

  * New upstream release.

  * Depend on python-pil over python-imaging (Closes: #917694).

 -- Kay Hayen <kay.hayen@gmail.com>  Sat, 05 Jan 2019 12:41:57 +0100

nuitka (0.6.0.6+ds-1) unstable; urgency=medium

  * New upstream hotfix release.

 -- Kay Hayen <kay.hayen@gmail.com>  Wed, 31 Oct 2018 09:03:57 +0100

nuitka (0.6.0.5+ds-1) unstable; urgency=medium

  * New upstream hotfix release.

 -- Kay Hayen <kay.hayen@gmail.com>  Thu, 18 Oct 2018 23:11:34 +0200

nuitka (0.6.0.4+ds-1) unstable; urgency=medium

  * New upstream hotfix release.

 -- Kay Hayen <kay.hayen@gmail.com>  Sun, 14 Oct 2018 08:26:48 +0200

nuitka (0.6.0.3+ds-1) unstable; urgency=medium

  * New upstream hotfix release.

 -- Kay Hayen <kay.hayen@gmail.com>  Sat, 06 Oct 2018 10:43:33 +0200

nuitka (0.6.0.2+ds-1) unstable; urgency=medium

  * New upstream hotfix release.

 -- Kay Hayen <kay.hayen@gmail.com>  Wed, 03 Oct 2018 10:41:52 +0200

nuitka (0.6.0.1+ds-1) unstable; urgency=medium

  * New upstream hotfix release.

 -- Kay Hayen <kay.hayen@gmail.com>  Thu, 27 Sep 2018 09:57:05 +0200

nuitka (0.6.0+ds-1) unstable; urgency=medium

  * New upstream release.

 -- Kay Hayen <kay.hayen@gmail.com>  Wed, 26 Sep 2018 07:00:04 +0200

nuitka (0.5.33+ds-1) unstable; urgency=medium

  * New upstream release.

 -- Kay Hayen <kay.hayen@gmail.com>  Thu, 13 Sep 2018 19:01:48 +0200

nuitka (0.5.32.8+ds-1) unstable; urgency=medium

  * New upstream hotfix release.

 -- Kay Hayen <kay.hayen@gmail.com>  Tue, 04 Sep 2018 14:58:47 +0200

nuitka (0.5.32.7+ds-1) unstable; urgency=medium

  * New upstream hotfix release.

 -- Kay Hayen <kay.hayen@gmail.com>  Thu, 23 Aug 2018 22:06:00 +0200

nuitka (0.5.32.6+ds-1) unstable; urgency=medium

  * New upstream hotfix release.

 -- Kay Hayen <kay.hayen@gmail.com>  Thu, 23 Aug 2018 20:05:18 +0200

nuitka (0.5.32.5+ds-1) unstable; urgency=medium

  * New upstream hotfix release.

 -- Kay Hayen <kay.hayen@gmail.com>  Wed, 15 Aug 2018 19:06:01 +0200

nuitka (0.5.32.4+ds-1) unstable; urgency=medium

  * New upstream hotfix release.

 -- Kay Hayen <kay.hayen@gmail.com>  Fri, 10 Aug 2018 12:06:44 +0200

nuitka (0.5.32.3+ds-1) unstable; urgency=medium

  * New upstream hotfix release.

 -- Kay Hayen <kay.hayen@gmail.com>  Sat, 04 Aug 2018 10:40:31 +0200

nuitka (0.5.32.2+ds-1) unstable; urgency=medium

  * New upstream hotfix release.

 -- Kay Hayen <kay.hayen@gmail.com>  Wed, 01 Aug 2018 17:38:43 +0200

nuitka (0.5.32.1+ds-1) unstable; urgency=medium

  * New upstream hotfix release.

 -- Kay Hayen <kay.hayen@gmail.com>  Sat, 28 Jul 2018 20:16:29 +0200

nuitka (0.5.32+ds-1) unstable; urgency=medium

  * New upstream release.

 -- Kay Hayen <kay.hayen@gmail.com>  Sat, 28 Jul 2018 15:07:21 +0200

nuitka (0.5.31+ds-1) unstable; urgency=medium

  * New upstream release.

 -- Kay Hayen <kay.hayen@gmail.com>  Mon, 09 Jul 2018 08:23:02 +0200

nuitka (0.5.30+ds-1) unstable; urgency=medium

  * New upstream release.

 -- Kay Hayen <kay.hayen@gmail.com>  Mon, 30 Apr 2018 09:50:54 +0200

nuitka (0.5.29.5+ds-1) unstable; urgency=medium

  * New upstream hotfix release.

 -- Kay Hayen <kay.hayen@gmail.com>  Wed, 25 Apr 2018 09:33:55 +0200

nuitka (0.5.29.4+ds-1) unstable; urgency=medium

  * New upstream hotfix release.

 -- Kay Hayen <kay.hayen@gmail.com>  Mon, 09 Apr 2018 20:22:37 +0200

nuitka (0.5.29.3+ds-1) unstable; urgency=medium

  * New upstream hotfix release.

 -- Kay Hayen <kay.hayen@gmail.com>  Sat, 31 Mar 2018 16:12:25 +0200

nuitka (0.5.29.2+ds-1) unstable; urgency=medium

  * New upstream hotfix release.

 -- Kay Hayen <kay.hayen@gmail.com>  Thu, 29 Mar 2018 10:19:24 +0200

nuitka (0.5.29.1+ds-1) unstable; urgency=medium

  * New upstream hotfix release.

 -- Kay Hayen <kay.hayen@gmail.com>  Tue, 27 Mar 2018 18:22:54 +0200

nuitka (0.5.29+ds-1) unstable; urgency=medium

  * New upstream release.

 -- Kay Hayen <kay.hayen@gmail.com>  Mon, 26 Mar 2018 20:13:44 +0200

nuitka (0.5.28.2+ds-1) unstable; urgency=medium

  * New upstream hotfix release.

 -- Kay Hayen <kay.hayen@gmail.com>  Wed, 29 Nov 2017 15:09:28 +0100

nuitka (0.5.28.1+ds-1) unstable; urgency=medium

  * New upstream hotfix release.
  * Also ignore sbuild non-existant directory (Closes: #871125).

 -- Kay Hayen <kay.hayen@gmail.com>  Sun, 22 Oct 2017 10:44:31 +0200

nuitka (0.5.28+ds-1) unstable; urgency=medium

  * New upstream release.

 -- Kay Hayen <kay.hayen@gmail.com>  Tue, 17 Oct 2017 10:03:56 +0200

nuitka (0.5.27+ds-1) unstable; urgency=medium

  * New upstream release.

 -- Kay Hayen <kay.hayen@gmail.com>  Sat, 22 Jul 2017 16:21:37 +0200

nuitka (0.5.26.4+ds-1) unstable; urgency=medium

  * New upstream hotfix release.
  * Recommend actual PyQT package (Closes: #866540).

 -- Kay Hayen <kay.hayen@gmail.com>  Mon, 03 Jul 2017 08:59:37 +0200

nuitka (0.5.26.3+ds-1) unstable; urgency=medium

  * New upstream hotfix release.

 -- Kay Hayen <kay.hayen@gmail.com>  Thu, 22 Jun 2017 08:08:53 +0200

nuitka (0.5.26.2+ds-1) unstable; urgency=medium

  * New upstream hotfix release.

 -- Kay Hayen <kay.hayen@gmail.com>  Sat, 17 Jun 2017 11:37:12 +0200

nuitka (0.5.26.1+ds-1) unstable; urgency=medium

  * New upstream hotfix release.

 -- Kay Hayen <kay.hayen@gmail.com>  Sat, 10 Jun 2017 13:09:51 +0200

nuitka (0.5.26+ds-1) unstable; urgency=medium

  * New upstream release.

 -- Kay Hayen <kay.hayen@gmail.com>  Wed, 07 Jun 2017 08:15:19 +0200

nuitka (0.5.25+ds-1) unstable; urgency=medium

  * New upstream release.

 -- Kay Hayen <kay.hayen@gmail.com>  Tue, 24 Jan 2017 06:13:46 +0100

nuitka (0.5.24.4+ds-1) unstable; urgency=medium

  * New upstream hotfix release.
  * Better detection of acceptable shared library loads from
    system paths for standalone tests (Closes: #844902).

 -- Kay Hayen <kay.hayen@gmail.com>  Sat, 10 Dec 2016 12:25:35 +0100

nuitka (0.5.24.3+ds-1) unstable; urgency=medium

  * New upstream hotfix release.

 -- Kay Hayen <kay.hayen@gmail.com>  Fri, 09 Dec 2016 06:50:55 +0100

nuitka (0.5.24.2+ds-1) unstable; urgency=medium

  * New upstream hotfix release.

 -- Kay Hayen <kay.hayen@gmail.com>  Wed, 30 Nov 2016 09:32:03 +0100

nuitka (0.5.24.1+ds-1) unstable; urgency=medium

  * New upstream hotfix release.

 -- Kay Hayen <kay.hayen@gmail.com>  Wed, 16 Nov 2016 08:16:53 +0100

nuitka (0.5.24+ds-1) unstable; urgency=medium

  * New upstream release.

 -- Kay Hayen <kay.hayen@gmail.com>  Mon, 14 Nov 2016 09:41:31 +0100

nuitka (0.5.23.2+ds-1) unstable; urgency=medium

  * New upstream hotfix release.

 -- Kay Hayen <kay.hayen@gmail.com>  Mon, 07 Nov 2016 07:55:11 +0100

nuitka (0.5.23.1+ds-1) unstable; urgency=medium

  * New upstream hotfix release.
  * Use of C11 compiler instead of C++ compiler, so we drop the
    versioned dependencies. (Closes: #835954)

 -- Kay Hayen <kay.hayen@gmail.com>  Sun, 16 Oct 2016 10:40:59 +0200

nuitka (0.5.23+ds-1) unstable; urgency=medium

  * New upstream release.

 -- Kay Hayen <kay.hayen@gmail.com>  Sun, 02 Oct 2016 18:14:41 +0200

nuitka (0.5.22+ds-1) unstable; urgency=medium

  * New upstream release.

 -- Kay Hayen <kay.hayen@gmail.com>  Tue, 16 Aug 2016 11:22:16 +0200

nuitka (0.5.21.3+ds-1) unstable; urgency=medium

  * New upstream hotfix release.

 -- Kay Hayen <kay.hayen@gmail.com>  Thu, 26 May 2016 14:51:39 +0200

nuitka (0.5.21.2+ds-1) unstable; urgency=medium

  * New upstream hotfix release.

 -- Kay Hayen <kay.hayen@gmail.com>  Sat, 14 May 2016 14:43:28 +0200

nuitka (0.5.21.1+ds-1) unstable; urgency=medium

  * New upstream hotfix release.

  * Depends on g++-5 now.

 -- Kay Hayen <kay.hayen@gmail.com>  Sat, 30 Apr 2016 07:59:57 +0200

nuitka (0.5.21+ds-1) unstable; urgency=medium

  * New upstream release.

 -- Kay Hayen <kay.hayen@gmail.com>  Sun, 24 Apr 2016 14:06:29 +0200

nuitka (0.5.20+ds-1) unstable; urgency=medium

  * New upstream release.

 -- Kay Hayen <kay.hayen@gmail.com>  Sun, 20 Mar 2016 08:11:16 +0100

nuitka (0.5.19.1+ds-1) unstable; urgency=medium

  * New upstream hotfix release.

 -- Kay Hayen <kay.hayen@gmail.com>  Tue, 15 Mar 2016 09:11:57 +0100

nuitka (0.5.19+ds-1) unstable; urgency=medium

  * New upstream release.

 -- Kay Hayen <kay.hayen@gmail.com>  Mon, 01 Feb 2016 07:53:08 +0100

nuitka (0.5.18.1+ds-1) unstable; urgency=medium

  * New upstream hotfix release.

 -- Kay Hayen <kay.hayen@gmail.com>  Sun, 24 Jan 2016 07:52:03 +0100

nuitka (0.5.18+ds-1) unstable; urgency=medium

  * New upstream release.

 -- Kay Hayen <kay.hayen@gmail.com>  Fri, 15 Jan 2016 07:48:41 +0100

nuitka (0.5.17.1+ds-1) unstable; urgency=medium

  * New upstream hotfix release.

 -- Kay Hayen <kay.hayen@gmail.com>  Thu, 14 Jan 2016 23:21:51 +0100

nuitka (0.5.17+ds-1) unstable; urgency=medium

  * New upstream release.

 -- Kay Hayen <kay.hayen@gmail.com>  Sun, 27 Dec 2015 15:18:39 +0100

nuitka (0.5.16.1+ds-1) unstable; urgency=medium

  * New upstream hotfix release.

 -- Kay Hayen <kay.hayen@gmail.com>  Thu, 03 Dec 2015 07:04:12 +0100

nuitka (0.5.16+ds-1) unstable; urgency=medium

  * New upstream release.

 -- Kay Hayen <kay.hayen@gmail.com>  Mon, 09 Nov 2015 18:30:07 +0100

nuitka (0.5.15+ds-1) unstable; urgency=medium

  * New upstream release.

 -- Kay Hayen <kay.hayen@gmail.com>  Mon, 12 Oct 2015 08:57:03 +0200

nuitka (0.5.14.3+ds-1) unstable; urgency=medium

  * New upstream hotfix release.

 -- Kay Hayen <kay.hayen@gmail.com>  Sun, 13 Sep 2015 12:26:59 +0200

nuitka (0.5.14.2+ds-1) unstable; urgency=medium

  * New upstream hotfix release.

 -- Kay Hayen <kay.hayen@gmail.com>  Mon, 07 Sep 2015 00:30:11 +0200

nuitka (0.5.14.1+ds-1) UNRELEASED; urgency=medium

  * New upstream hotfix release.

 -- Kay Hayen <kay.hayen@gmail.com>  Sun, 06 Sep 2015 22:37:22 +0200

nuitka (0.5.14+ds-1) unstable; urgency=medium

  * New upstream release.

 -- Kay Hayen <kay.hayen@gmail.com>  Thu, 27 Aug 2015 06:24:11 +0200

nuitka (0.5.13.8+ds-1) UNRELEASED; urgency=medium

  * New upstream hotfix release.

 -- Kay Hayen <kay.hayen@gmail.com>  Thu, 20 Aug 2015 11:55:53 +0200

nuitka (0.5.13.7+ds-1) UNRELEASED; urgency=medium

  * New upstream hotfix release.

 -- Kay Hayen <kay.hayen@gmail.com>  Tue, 18 Aug 2015 21:55:08 +0200

nuitka (0.5.13.6+ds-1) UNRELEASED; urgency=medium

  * New upstream hotfix release.

 -- Kay Hayen <kay.hayen@gmail.com>  Sun, 16 Aug 2015 14:38:46 +0200

nuitka (0.5.13.5+ds-1) UNRELEASED; urgency=medium

  * New upstream hotfix release.

 -- Kay Hayen <kay.hayen@gmail.com>  Sun, 16 Aug 2015 13:42:02 +0200

nuitka (0.5.13.4+ds-1) UNRELEASED; urgency=medium

  * New upstream hotfix release.

 -- Kay Hayen <kay.hayen@gmail.com>  Fri, 31 Jul 2015 17:24:40 +0200

nuitka (0.5.13.3+ds-1) UNRELEASED; urgency=medium

  * New upstream hotfix release.

 -- Kay Hayen <kay.hayen@gmail.com>  Wed, 29 Jul 2015 10:54:05 +0200

nuitka (0.5.13.2+ds-1) UNRELEASED; urgency=medium

  * New upstream hotfix release.

 -- Kay Hayen <kay.hayen@gmail.com>  Tue, 16 Jun 2015 10:29:12 +0200

nuitka (0.5.13.1+ds-1) UNRELEASED; urgency=medium

  * New upstream hotfix release.

 -- Kay Hayen <kay.hayen@gmail.com>  Mon, 04 May 2015 09:27:19 +0200

nuitka (0.5.13+ds-1) unstable; urgency=medium

  * New upstream release.

 -- Kay Hayen <kay.hayen@gmail.com>  Fri, 01 May 2015 10:44:27 +0200

nuitka (0.5.12.2+ds-1) UNRELEASED; urgency=medium

  * New upstream hotfix release.

 -- Kay Hayen <kay.hayen@gmail.com>  Sun, 26 Apr 2015 08:51:37 +0200

nuitka (0.5.12.1+ds-1) UNRELEASED; urgency=medium

  * New upstream hotfix release.

 -- Kay Hayen <kay.hayen@gmail.com>  Sat, 18 Apr 2015 09:35:06 +0200

nuitka (0.5.12+ds-1) experimental; urgency=medium

  * New upstream release.

 -- Kay Hayen <kay.hayen@gmail.com>  Mon, 06 Apr 2015 17:20:44 +0200

nuitka (0.5.11.2+ds-1) experimental; urgency=medium

  * New upstream hotfix release.

 -- Kay Hayen <kay.hayen@gmail.com>  Thu, 26 Mar 2015 20:09:06 +0100

nuitka (0.5.11.1+ds-1) experimental; urgency=medium

  * New upstream hotfix release.

 -- Kay Hayen <kay.hayen@gmail.com>  Mon, 23 Mar 2015 10:34:17 +0100

nuitka (0.5.11+ds-1) experimental; urgency=medium

  * New upstream release.

 -- Kay Hayen <kay.hayen@gmail.com>  Wed, 18 Mar 2015 08:38:39 +0100

nuitka (0.5.10.2+ds-1) experimental; urgency=medium

  * New upstream hotfix release.

 -- Kay Hayen <kay.hayen@gmail.com>  Tue, 10 Mar 2015 07:46:24 +0100

nuitka (0.5.10.1+ds-1) experimental; urgency=medium

  * New upstream hotfix release.

 -- Kay Hayen <kay.hayen@gmail.com>  Sun, 08 Mar 2015 11:56:55 +0100

nuitka (0.5.10+ds-1) experimental; urgency=medium

  * New upstream release.

 -- Kay Hayen <kay.hayen@gmail.com>  Thu, 05 Mar 2015 07:43:43 +0100

nuitka (0.5.9+ds-1) experimental; urgency=medium

  * New upstream release.

 -- Kay Hayen <kay.hayen@gmail.com>  Thu, 29 Jan 2015 08:18:06 +0100

nuitka (0.5.8+ds-1) experimental; urgency=medium

  * New upstream release.

 -- Kay Hayen <kay.hayen@gmail.com>  Thu, 15 Jan 2015 04:11:03 +0100

nuitka (0.5.7.1+ds-1) experimental; urgency=medium

  * New upstream hotfix release.

 -- Kay Hayen <kay.hayen@gmail.com>  Fri, 09 Jan 2015 13:52:15 +0100

nuitka (0.5.7+ds-1) UNRELEASED; urgency=medium

  * New upstream release.

 -- Kay Hayen <kay.hayen@gmail.com>  Thu, 01 Jan 2015 10:52:03 +0100

nuitka (0.5.6.1+ds-1) UNRELEASED; urgency=medium

  * New upstream hotfix release.

 -- Kay Hayen <kay.hayen@gmail.com>  Sun, 21 Dec 2014 08:32:58 +0100

nuitka (0.5.6+ds-1) UNRELEASED; urgency=medium

  * New upstream release.
  * Added support for hardening-wrapper to be installed.

 -- Kay Hayen <kay.hayen@gmail.com>  Fri, 19 Dec 2014 08:39:17 +0100

nuitka (0.5.5.3+ds-1) unstable; urgency=medium

  * New upstream hotfix release.
  * Added support for armhf architecture.

 -- Kay Hayen <kay.hayen@gmail.com>  Fri, 24 Oct 2014 17:33:59 +0200

nuitka (0.5.5.2+ds-1) unstable; urgency=medium

  * New upstream hotfix release.
  * Bump to Standards Version 3.9.6, no changes needed.

 -- Kay Hayen <kay.hayen@gmail.com>  Fri, 17 Oct 2014 07:56:05 +0200

nuitka (0.5.5+ds-1) unstable; urgency=medium

  * New upstream release.

 -- Kay Hayen <kay.hayen@gmail.com>  Sun, 05 Oct 2014 19:28:20 +0200

nuitka (0.5.4.3+ds-1) unstable; urgency=medium

  * New upstream hotfix release.

 -- Kay Hayen <kay.hayen@gmail.com>  Thu, 21 Aug 2014 09:41:37 +0200

nuitka (0.5.3.5+ds-1) unstable; urgency=medium

  * New upstream hotfix release.

 -- Kay Hayen <kay.hayen@gmail.com>  Fri, 18 Jul 2014 07:28:17 +0200

nuitka (0.5.3.3+ds-1) unstable; urgency=medium

  * New upstream release.
  * Original version didn't build for all versions due to error message
    changes, this release adapts to.

 -- Kay Hayen <kay.hayen@gmail.com>  Sat, 12 Jul 2014 20:50:01 +0200

nuitka (0.5.2+ds-1) unstable; urgency=medium

  * New upstream release.
  * Permit building using cowbuilder, eatmydata (Closes: #749518)
  * Do not require gcc in build-depends
    (Closes: #747984) (Closes: #748005) (Closes: #751325)

 -- Kay Hayen <kay.hayen@gmail.com>  Mon, 23 Jun 2014 08:17:57 +0200

nuitka (0.5.1.1+ds-1) unstable; urgency=medium

  * New upstream hotfix release.

 -- Kay Hayen <kay.hayen@gmail.com>  Thu, 06 Mar 2014 10:44:28 +0100

nuitka (0.5.1+ds-1) unstable; urgency=medium

  * New upstream release.

 -- Kay Hayen <kay.hayen@gmail.com>  Thu, 06 Mar 2014 09:33:51 +0100

nuitka (0.5.0.1+ds-1) unstable; urgency=medium

  * New upstream hotfix release.

 -- Kay Hayen <kay.hayen@gmail.com>  Mon, 13 Jan 2014 23:37:37 +0100

nuitka (0.5.0+ds-1) unstable; urgency=medium

  * New upstream release.
  * Added missing build dependency to process PNG images.

 -- Kay Hayen <kay.hayen@gmail.com>  Fri, 03 Jan 2014 19:18:18 +0100

nuitka (0.4.7.1+ds-1) unstable; urgency=low

  * New upstream hotfix release.

 -- Kay Hayen <kay.hayen@gmail.com>  Tue, 03 Dec 2013 08:44:31 +0100

nuitka (0.4.7+ds-1) UNRELEASED; urgency=low

  * New upstream release.
  * Handle unknown encoding error message change of CPython 2.7.6
    that was backported to CPython 2.7.5+ as well.
    (Closes: #730956)

 -- Kay Hayen <kay.hayen@gmail.com>  Mon, 02 Dec 2013 09:15:12 +0100

nuitka (0.4.6.2+ds-1) unstable; urgency=low

  * New upstream hotfix release.

 -- Kay Hayen <kayhayen@gmx.de>  Fri, 01 Nov 2013 19:07:42 +0100

nuitka (0.4.6+ds-1) unstable; urgency=low

  * New upstream release.

 -- Kay Hayen <kayhayen@gmx.de>  Sun, 27 Oct 2013 21:29:26 +0100

nuitka (0.4.5.1+ds-1) unstable; urgency=low

  * New upstream hotfix release.
  * Corrects upstream Issue#106.

 -- Kay Hayen <kayhayen@gmx.de>  Wed, 25 Sep 2013 14:29:55 +0200

nuitka (0.4.5+ds-1) unstable; urgency=low

  * New upstream release.

 -- Kay Hayen <kayhayen@gmx.de>  Sun, 18 Aug 2013 09:06:29 +0200

nuitka (0.4.4.2+ds-1) unstable; urgency=low

  * New upstream hotfix release.
  * Corrects upstream Issue#98.
  * Corrects upstream Issue#100.
  * Corrects upstream Issue#101.
  * Corrects upstream Issue#102.

 -- Kay Hayen <kayhayen@gmx.de>  Sat, 20 Jul 2013 09:08:29 +0200

nuitka (0.4.4.1+ds-1) unstable; urgency=low

  * New upstream hotfix release.
  * Corrects upstream Issue#95.
  * Corrects upstream Issue#96.

 -- Kay Hayen <kayhayen@gmx.de>  Sat, 13 Jul 2013 11:56:21 +0200

nuitka (0.4.4+ds-1) unstable; urgency=low

  * New upstream release.
  * Upstream now supports Python3.3 and threads.
  * Bump to Standards Version 3.9.4, no changes needed.
  * Fix support for modules and Python3 was broken (Closes: #711459)
  * Fix encoding error changes  Python 2.7.5 (Closes: #713531)

 -- Kay Hayen <kayhayen@gmx.de>  Tue, 25 Jun 2013 10:46:40 +0200

nuitka (0.4.3+ds-1) unstable; urgency=low

  * New upstream release.

 -- Kay Hayen <kayhayen@gmx.de>  Sat, 18 May 2013 10:16:25 +0200

nuitka (0.4.2+ds-1) unstable; urgency=low

  * New upstream release.

 -- Kay Hayen <kayhayen@gmx.de>  Fri, 29 Mar 2013 11:05:08 +0100

nuitka (0.4.1+ds-1) unstable; urgency=low

  * New upstream release.

 -- Kay Hayen <kayhayen@gmx.de>  Tue, 05 Mar 2013 08:15:41 +0100

nuitka (0.4.0+ds-1) UNRELEASED; urgency=low

  * New upstream release.
  * Changes so the Debian package can be backported to Squeeze as well.

 -- Kay Hayen <kayhayen@gmx.de>  Sat, 09 Feb 2013 10:08:15 +0100

nuitka (0.3.25+ds-1) unstable; urgency=low

  * New upstream release.
  * Register the User Manual with "doc-base".

 -- Kay Hayen <kayhayen@gmx.de>  Sun, 11 Nov 2012 13:57:32 +0100

nuitka (0.3.24.1+ds-1) unstable; urgency=low

  * New upstream hotfix release.
  * Corrects upstream Issue#46.

 -- Kay Hayen <kayhayen@gmx.de>  Sat, 08 Sep 2012 22:30:11 +0000

nuitka (0.3.24+ds-1) unstable; urgency=low

  * New upstream release.
  * Detect the absence of "g++" and gracefully fallback to the
    compiler depended on. (Closes: #682146)
  * Changed usage of "temp" files in developer scripts to be
    secure. (Closes: #682145)
  * Added support for "DEB_BUILD_OPTIONS=nocheck" to skip the
    test runs. (Closes: #683090)

 -- Kay Hayen <kayhayen@gmx.de>  Sat, 18 Aug 2012 21:19:17 +0200

nuitka (0.3.23.1+ds-1) unstable; urgency=low

  * New upstream hotfix release.
  * Corrects upstream Issue#40, Issue#41, and Issue#42.

 -- Kay Hayen <kayhayen@gmx.de>  Mon, 16 Jul 2012 07:25:41 +0200

nuitka (0.3.23+ds-1) unstable; urgency=low

  * New upstream release.
  * License for Nuitka is now Apache License 2.0, no more GPLv3.
  * Corrects upstream Issue#37 and Issue#38.

 -- Kay Hayen <kayhayen@gmx.de>  Sun, 01 Jul 2012 00:00:57 +0200

nuitka (0.3.22.1+ds-1) unstable; urgency=low

  * New upstream hotfix release.
  * Corrected copyright file syntax error found by new lintian
    version.
  * Corrects upstream Issue#19.

 -- Kay Hayen <kayhayen@gmx.de>  Sat, 16 Jun 2012 08:58:30 +0200

nuitka (0.3.22+ds-1) unstable; urgency=low

  * New upstream release.

 -- Kay Hayen <kayhayen@gmx.de>  Sun, 13 May 2012 12:51:16 +0200

nuitka (0.3.21+ds-1) unstable; urgency=low

  * New upstream release.

 -- Kay Hayen <kayhayen@gmx.de>  Thu, 12 Apr 2012 20:24:01 +0200

nuitka (0.3.20.2+ds-1) unstable; urgency=low

  * New upstream hotfix release.
  * Corrects upstream Issue#35.
  * Bump to Standards Version 3.9.3, no changes needed.
  * In the alternative build dependencies, designed to make the
    Python3 build dependency optional, put option that is going
    to work on "unstable" first. (Closes: #665021)

 -- Kay Hayen <kayhayen@gmx.de>  Tue, 03 Apr 2012 22:31:36 +0200

nuitka (0.3.20.1+ds-1) unstable; urgency=low

  * New upstream hotfix release.
  * Corrects upstream Issue#34.

 -- Kay Hayen <kayhayen@gmx.de>  Sat, 03 Mar 2012 10:18:30 +0100

nuitka (0.3.20+ds-1) unstable; urgency=low

  * New upstream release.
  * Added upstream "Changelog.rst" as "changelog"

 -- Kay Hayen <kayhayen@gmx.de>  Mon, 27 Feb 2012 09:32:10 +0100

nuitka (0.3.19.2+ds-1) unstable; urgency=low

  * New upstream hotfix release.
  * Corrects upstream Issue#32.

 -- Kay Hayen <kayhayen@gmx.de>  Sun, 12 Feb 2012 20:33:30 +0100

nuitka (0.3.19.1+ds-1) unstable; urgency=low

  * New upstream hotfix release.
  * Corrects upstream Issue#30 and Issue#31.

 -- Kay Hayen <kayhayen@gmx.de>  Sat, 28 Jan 2012 07:27:38 +0100

nuitka (0.3.19+ds-1) unstable; urgency=low

  * New upstream release.
  * Improvements to option groups layout in manpages, and broken
    whitespace for "--recurse-to" option. (Closes: #655910)
  * Documented new option "--recurse-directory" in man page with
    example.
  * Made the "debian/watch" file ignore upstream pre-releases,
    these shall not be considered for this package.
  * Aligned depended version with build depended versions.
  * Depend on "python-dev" as well, needed to compile against
    "libpython".
  * Build depend on "python-dev-all" and "python-dbg-all" to
    execute tests with both all supported Python versions.
  * Build depend on "python3.2-dev-all" and "python3-dbg-all"
    to execute tests with Python3 as well. It is currently not
    supported by upstream, this is only preparatory.
  * Added suggestion of "ccache", can speed up the compilation
    process.

 -- Kay Hayen <kayhayen@gmx.de>  Tue, 17 Jan 2012 10:29:45 +0100

nuitka (0.3.18+ds-1) unstable; urgency=low

  * New upstream release.
  * Lowered dependencies so that a backport to Ubuntu Natty and
    higher is now feasible. A "scons >=2.0.0" is good enough,
    and so is "g++-4.5" as well.
  * Don't require the PDF generation to be successful on older
    Ubuntu versions as it crashes due to old "rst2pdf" bugs.

 -- Kay Hayen <kayhayen@gmx.de>  Thu, 12 Jan 2012 19:55:43 +0100

nuitka (0.3.18~pre2+ds-1) unstable; urgency=low

  * New upstream pre-release.
  * First upload to unstable, many thanks to my reviewer and
    sponsor Yaroslav Halchenko <debian@onerussian.com>
  * New maintainer (Closes: #648489)
  * Added Developer Manual to the generated PDF documentation.
  * Added python-dbg to Build-Depends to also execcute reference
    count tests.
  * Changed copyright file to reference Apache license via its
    standard Debian location as well.

 -- Kay Hayen <kayhayen@gmx.de>  Tue, 10 Jan 2012 22:21:56 +0100

nuitka (0.3.17+ds-1) UNRELEASED; urgency=low

  * New upstream release.
  * Updated man page to use new "--recurse-*" options in examples
    over removed "--deep*" options.
  * Completed copyright file according to "licensecheck" findings
    and updated files accordingly. Put the included tests owned
    by upstream into public domain.
  * Use a "+ds" file as orig source with inline copy of Scons
    already removed instead of doing it as a patch.
  * Also removed the benchmark tests from "+ds" file, not useful
    to be provided with Nuitka.
  * Added syntax tests, these were omitted by mistake previously.
  * Run the test suite at package build time, it checks the basic
    tests, syntax error tests, program tests, and the compile
    itself test.
  * Added run time dependencies also as build time dependencies
    to be able to execute the tests.
  * Corrected handling of upstream pre-release names in the watch
    file.
  * Changed contributor notice to only require "Apache License 2.0"
    for the new parts.
  * Put Debian packaging and owned tests under "Apache License 2.0"
    as well.

 -- Kay Hayen <kayhayen@gmx.de>  Mon, 09 Jan 2012 09:02:19 +0100

nuitka (0.3.16-1) UNRELEASED; urgency=low

  * New upstream release.
  * Updated debian/copyright URI to match the latest one.
  * Updated debian/copyright to DEP5 changes.
  * Added Nuitka homepage to debian/control.
  * Added watch file, so uscan works.
  * Added git pointers to git repository and gitweb to the
    package control file.
  * Corrected examples section in man page to correctly escape "-".
  * Added meaningful "what is" to manpages.
  * Bump to Standards Version 3.9.2, no changes needed.
  * Added extended description to address lintian warning.

 -- Kay Hayen <kayhayen@gmx.de>  Sun, 18 Dec 2011 13:01:10 +0100

nuitka (0.3.15-1) UNRELEASED; urgency=low

  * New upstream release.
  * Renamed "/usr/bin/Python" to "/usr/bin/nuitka-python".
  * Added man pages for "nuitka" and "nuitka-python", the first
    with an examples section that shows the most important uses
    of the "nuitka" binary.
  * Removed foreign code for Windows generators, removed from
    debian/copyright.
  * Lowered dependency for Scons to what Ubuntu Oneiric has and
    what we have as an inline copy, (scons >=2.0.1) should be
    sufficient.
  * Recommend python-lxml, as it's used by Nuitka to dump XML
    representation.
  * Recommend python-qt4, as it may be used to display the node
    tree in a window.
  * Removed inline copy of Scons from the binary package.
  * Added patch to remove the setting nuitka package in sys.path,
    not needed in Debian.

 -- Kay Hayen <kayhayen@gmx.de>  Thu, 01 Dec 2011 22:43:33 +0100

nuitka (0.3.15pre2-1) UNRELEASED; urgency=low

  * Initial Debian package.

 -- Kay Hayen <kayhayen@gmx.de>  Fri, 11 Nov 2011 20:58:55 +0100<|MERGE_RESOLUTION|>--- conflicted
+++ resolved
@@ -1,16 +1,14 @@
-<<<<<<< HEAD
 nuitka (0.6.18~rc1+ds-1) unstable; urgency=medium
 
   * New upstream pre-release.
 
  -- Kay Hayen <kay.hayen@gmail.com>  Mon, 27 Sep 2021 13:46:39 +0200
-=======
+
 nuitka (0.6.17.1+ds-1) unstable; urgency=medium
 
   * New upstream hotfix release.
 
  -- Kay Hayen <kay.hayen@gmail.com>  Wed, 29 Sep 2021 12:28:39 +0200
->>>>>>> f8e813a4
 
 nuitka (0.6.17+ds-1) unstable; urgency=medium
 
