--- conflicted
+++ resolved
@@ -1,16 +1,14 @@
-<<<<<<< HEAD
 nuitka (0.6.17~rc3+ds-1) experimental; urgency=medium
 
   * New upstream pre-release.
 
  -- Kay Hayen <kay.hayen@gmail.com>  Mon, 09 Aug 2021 12:34:48 +0200
-=======
+
 nuitka (0.6.16.4+ds-1) experimental; urgency=medium
 
   * New upstream hotfix release.
 
  -- Kay Hayen <kay.hayen@gmail.com>  Wed, 25 Aug 2021 11:51:44 +0200
->>>>>>> ecd726ac
 
 nuitka (0.6.16.3+ds-1) experimental; urgency=medium
 
