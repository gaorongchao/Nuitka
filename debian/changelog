<<<<<<< HEAD
nuitka (0.6.15~rc4+ds-1) unstable; urgency=medium

  * New upstream pre-release.

 -- Kay Hayen <kay.hayen@gmail.com>  Sun, 18 Apr 2021 16:10:24 +0200
=======
nuitka (0.6.14.5+ds-1) experimental; urgency=medium

  * New upstream hotfix release.

 -- Kay Hayen <kay.hayen@gmail.com>  Thu, 22 Apr 2021 08:51:05 +0200

nuitka (0.6.14.4+ds-1) unstable; urgency=medium

  * New upstream hotfix release.

 -- Kay Hayen <kay.hayen@gmail.com>  Sun, 18 Apr 2021 16:13:42 +0200
>>>>>>> 830efce0

nuitka (0.6.14.3+ds-1) unstable; urgency=medium

  * New upstream hotfix release.

 -- Kay Hayen <kay.hayen@gmail.com>  Sun, 18 Apr 2021 10:29:07 +0200

nuitka (0.6.14.2+ds-1) unstable; urgency=medium

  * New upstream hotfix release.

 -- Kay Hayen <kay.hayen@gmail.com>  Sat, 17 Apr 2021 11:03:23 +0200

nuitka (0.6.14.1+ds-1) unstable; urgency=medium

  * New upstream hotfix release.

 -- Kay Hayen <kay.hayen@gmail.com>  Fri, 16 Apr 2021 07:49:30 +0200

nuitka (0.6.14+ds-1) unstable; urgency=medium

  * New upstream release.

 -- Kay Hayen <kay.hayen@gmail.com>  Thu, 15 Apr 2021 11:09:55 +0200

nuitka (0.6.13.3+ds-1) unstable; urgency=medium

  * New upstream hotfix release.

 -- Kay Hayen <kay.hayen@gmail.com>  Sun, 04 Apr 2021 11:11:56 +0200

nuitka (0.6.13.2+ds-1) unstable; urgency=medium

  * New upstream hotfix release.

 -- Kay Hayen <kay.hayen@gmail.com>  Sat, 27 Mar 2021 19:44:51 +0100

nuitka (0.6.13.1+ds-1) unstable; urgency=medium

  * New upstream hotfix release.

 -- Kay Hayen <kay.hayen@gmail.com>  Fri, 26 Mar 2021 14:28:02 +0100

nuitka (0.6.13+ds-1) unstable; urgency=medium

  * New upstream release.

 -- Kay Hayen <kay.hayen@gmail.com>  Wed, 17 Mar 2021 08:58:23 +0100

nuitka (0.6.12.4+ds-1) unstable; urgency=medium

  * New upstream hotfix release.

 -- Kay Hayen <kay.hayen@gmail.com>  Thu, 11 Mar 2021 12:16:01 +0100

nuitka (0.6.12.3+ds-1) unstable; urgency=medium

  * New upstream hotfix release.

 -- Kay Hayen <kay.hayen@gmail.com>  Sun, 21 Feb 2021 06:04:51 +0100

nuitka (0.6.12.2+ds-1) unstable; urgency=medium

  * New upstream hotfix release.

 -- Kay Hayen <kay.hayen@gmail.com>  Sun, 14 Feb 2021 14:25:06 +0100

nuitka (0.6.12.1+ds-1) unstable; urgency=medium

  * New upstream hotfix release.

 -- Kay Hayen <kay.hayen@gmail.com>  Wed, 10 Feb 2021 00:23:11 +0100

nuitka (0.6.12+ds-1) unstable; urgency=medium

  * New upstream release.

 -- Kay Hayen <kay.hayen@gmail.com>  Tue, 09 Feb 2021 11:08:35 +0100

nuitka (0.6.11.6+ds-1) unstable; urgency=medium

  * New upstream hotfix release.

 -- Kay Hayen <kay.hayen@gmail.com>  Sun, 07 Feb 2021 19:59:48 +0100

nuitka (0.6.11.5+ds-1) unstable; urgency=medium

  * New upstream hotfix release.

 -- Kay Hayen <kay.hayen@gmail.com>  Mon, 01 Feb 2021 12:17:21 +0100

nuitka (0.6.11.4+ds-1) unstable; urgency=medium

  * New upstream hotfix release.

 -- Kay Hayen <kay.hayen@gmail.com>  Wed, 27 Jan 2021 17:09:48 +0100

nuitka (0.6.11.3+ds-1) unstable; urgency=medium

  * New upstream hotfix release.

 -- Kay Hayen <kay.hayen@gmail.com>  Tue, 26 Jan 2021 11:16:07 +0100

nuitka (0.6.11.2+ds-1) unstable; urgency=medium

  * New upstream hotfix release.

 -- Kay Hayen <kay.hayen@gmail.com>  Mon, 25 Jan 2021 20:14:39 +0100

nuitka (0.6.11.1+ds-1) unstable; urgency=medium

  * New upstream hotfix release.

 -- Kay Hayen <kay.hayen@gmail.com>  Sun, 24 Jan 2021 17:55:22 +0100

nuitka (0.6.11+ds-1) unstable; urgency=medium

  * New upstream release.

 -- Kay Hayen <kay.hayen@gmail.com>  Sat, 23 Jan 2021 10:01:54 +0100

nuitka (0.6.10.5+ds-1) unstable; urgency=medium

  * New upstream hotfix release.

 -- Kay Hayen <kay.hayen@gmail.com>  Thu, 07 Jan 2021 11:04:59 +0100

nuitka (0.6.10.4+ds-1) unstable; urgency=medium

  * New upstream hotfix release.

 -- Kay Hayen <kay.hayen@gmail.com>  Tue, 29 Dec 2020 16:17:44 +0100

nuitka (0.6.10.3+ds-1) unstable; urgency=medium

  * New upstream hotfix release.

 -- Kay Hayen <kay.hayen@gmail.com>  Thu, 24 Dec 2020 16:30:17 +0100

nuitka (0.6.10.2+ds-1) unstable; urgency=medium

  * New upstream hotfix release.

 -- Kay Hayen <kay.hayen@gmail.com>  Sun, 20 Dec 2020 10:56:00 +0100

nuitka (0.6.10.1+ds-1) unstable; urgency=medium

  * New upstream hotfix release.

 -- Kay Hayen <kay.hayen@gmail.com>  Sun, 13 Dec 2020 19:47:53 +0100

nuitka (0.6.10+ds-1) unstable; urgency=medium

  * New upstream release.

 -- Kay Hayen <kay.hayen@gmail.com>  Mon, 07 Dec 2020 12:44:03 +0100

nuitka (0.6.9.7+ds-1) unstable; urgency=medium

  * New upstream hotfix release.

 -- Kay Hayen <kay.hayen@gmail.com>  Mon, 16 Nov 2020 11:20:22 +0100

nuitka (0.6.9.6+ds-1) unstable; urgency=medium

  * New upstream hotfix release.

 -- Kay Hayen <kay.hayen@gmail.com>  Wed, 04 Nov 2020 08:32:22 +0100

nuitka (0.6.9.5+ds-1) unstable; urgency=medium

  * New upstream hotfix release.

 -- Kay Hayen <kay.hayen@gmail.com>  Fri, 30 Oct 2020 13:49:19 +0100

nuitka (0.6.9.4+ds-1) unstable; urgency=medium

  * New upstream hotfix release.

 -- Kay Hayen <kay.hayen@gmail.com>  Mon, 19 Oct 2020 10:55:17 +0200

nuitka (0.6.9.3+ds-1) unstable; urgency=medium

  * New upstream hotfix release.

 -- Kay Hayen <kay.hayen@gmail.com>  Mon, 12 Oct 2020 17:17:10 +0200

nuitka (0.6.9.2+ds-1) unstable; urgency=medium

  * New upstream hotfix release.

 -- Kay Hayen <kay.hayen@gmail.com>  Sun, 04 Oct 2020 12:47:36 +0200

nuitka (0.6.9.1+ds-1) unstable; urgency=medium

  * New upstream hotfix release.

 -- Kay Hayen <kay.hayen@gmail.com>  Sat, 19 Sep 2020 14:38:08 +0200

nuitka (0.6.9+ds-1) unstable; urgency=medium

  * New upstream release.

 -- Kay Hayen <kay.hayen@gmail.com>  Mon, 14 Sep 2020 15:40:36 +0200

nuitka (0.6.8.4+ds-1) unstable; urgency=medium

  * New upstream hotfix release.

  * Source only upload. (Closes: #961896)

  * Updated VCS URLs. (Closes: #961895)

 -- Kay Hayen <kay.hayen@gmail.com>  Sat, 06 Jun 2020 09:58:32 +0200

nuitka (0.6.8.3+ds-1) unstable; urgency=medium

  * New upstream hotfix release.

 -- Kay Hayen <kay.hayen@gmail.com>  Sat, 23 May 2020 13:56:13 +0200

nuitka (0.6.8.2+ds-1) unstable; urgency=medium

  * New upstream hotfix release.

 -- Kay Hayen <kay.hayen@gmail.com>  Thu, 21 May 2020 15:04:13 +0200

nuitka (0.6.8.1+ds-1) unstable; urgency=medium

  * New upstream hotfix release.

  * Corrected copyright file format to not have emails.

 -- Kay Hayen <kay.hayen@gmail.com>  Fri, 15 May 2020 08:32:39 +0200

nuitka (0.6.8+ds-1) unstable; urgency=medium

  * New upstream release.

  * Changed dependencies to prefer Debian 11 packages.
    (Closes: #937166).

 -- Kay Hayen <kay.hayen@gmail.com>  Mon, 11 May 2020 16:41:34 +0200

nuitka (0.6.7+ds-1) unstable; urgency=medium

  * New upstream release.

  * The rst2pdf dependency is finally fixed
    (Closes: #943645) (Closes: #947573).

  * Enabled package build without Python2 (Closes: #937166)

 -- Kay Hayen <kay.hayen@gmail.com>  Thu, 23 Jan 2020 12:34:10 +0100

nuitka (0.6.6+ds-1) unstable; urgency=medium

  * New upstream release.

 -- Kay Hayen <kay.hayen@gmail.com>  Fri, 27 Dec 2019 08:47:38 +0100

nuitka (0.6.6~rc7+ds-1) unstable; urgency=medium

  * New upstream pre-release.

 -- Kay Hayen <kay.hayen@gmail.com>  Tue, 24 Sep 2019 08:49:41 +0200

nuitka (0.6.5+ds-1) unstable; urgency=medium

  * New upstream release.

 -- Kay Hayen <kay.hayen@gmail.com>  Sat, 27 Jul 2019 12:07:20 +0200

nuitka (0.6.4+ds-1) experimental; urgency=medium

  * New upstream release.

 -- Kay Hayen <kay.hayen@gmail.com>  Fri, 07 Jun 2019 23:30:22 +0200

nuitka (0.6.3.1+ds-1) experimental; urgency=medium

  * New upstream hotfix release.

 -- Kay Hayen <kay.hayen@gmail.com>  Thu, 25 Apr 2019 22:08:36 +0200

nuitka (0.6.3+ds-1) unstable; urgency=medium

  * New upstream release.

 -- Kay Hayen <kay.hayen@gmail.com>  Thu, 04 Apr 2019 06:12:30 +0200

nuitka (0.6.2+ds-1) unstable; urgency=medium

  * New upstream release.

 -- Kay Hayen <kay.hayen@gmail.com>  Sat, 16 Feb 2019 08:48:51 +0100

nuitka (0.6.1.1+ds-1) unstable; urgency=medium

  * New upstream hotfix release.

 -- Kay Hayen <kay.hayen@gmail.com>  Thu, 24 Jan 2019 09:13:53 +0100

nuitka (0.6.1+ds-1) unstable; urgency=medium

  * New upstream release.

  * Depend on python-pil over python-imaging (Closes: #917694).

 -- Kay Hayen <kay.hayen@gmail.com>  Sat, 05 Jan 2019 12:41:57 +0100

nuitka (0.6.0.6+ds-1) unstable; urgency=medium

  * New upstream hotfix release.

 -- Kay Hayen <kay.hayen@gmail.com>  Wed, 31 Oct 2018 09:03:57 +0100

nuitka (0.6.0.5+ds-1) unstable; urgency=medium

  * New upstream hotfix release.

 -- Kay Hayen <kay.hayen@gmail.com>  Thu, 18 Oct 2018 23:11:34 +0200

nuitka (0.6.0.4+ds-1) unstable; urgency=medium

  * New upstream hotfix release.

 -- Kay Hayen <kay.hayen@gmail.com>  Sun, 14 Oct 2018 08:26:48 +0200

nuitka (0.6.0.3+ds-1) unstable; urgency=medium

  * New upstream hotfix release.

 -- Kay Hayen <kay.hayen@gmail.com>  Sat, 06 Oct 2018 10:43:33 +0200

nuitka (0.6.0.2+ds-1) unstable; urgency=medium

  * New upstream hotfix release.

 -- Kay Hayen <kay.hayen@gmail.com>  Wed, 03 Oct 2018 10:41:52 +0200

nuitka (0.6.0.1+ds-1) unstable; urgency=medium

  * New upstream hotfix release.

 -- Kay Hayen <kay.hayen@gmail.com>  Thu, 27 Sep 2018 09:57:05 +0200

nuitka (0.6.0+ds-1) unstable; urgency=medium

  * New upstream release.

 -- Kay Hayen <kay.hayen@gmail.com>  Wed, 26 Sep 2018 07:00:04 +0200

nuitka (0.5.33+ds-1) unstable; urgency=medium

  * New upstream release.

 -- Kay Hayen <kay.hayen@gmail.com>  Thu, 13 Sep 2018 19:01:48 +0200

nuitka (0.5.32.8+ds-1) unstable; urgency=medium

  * New upstream hotfix release.

 -- Kay Hayen <kay.hayen@gmail.com>  Tue, 04 Sep 2018 14:58:47 +0200

nuitka (0.5.32.7+ds-1) unstable; urgency=medium

  * New upstream hotfix release.

 -- Kay Hayen <kay.hayen@gmail.com>  Thu, 23 Aug 2018 22:06:00 +0200

nuitka (0.5.32.6+ds-1) unstable; urgency=medium

  * New upstream hotfix release.

 -- Kay Hayen <kay.hayen@gmail.com>  Thu, 23 Aug 2018 20:05:18 +0200

nuitka (0.5.32.5+ds-1) unstable; urgency=medium

  * New upstream hotfix release.

 -- Kay Hayen <kay.hayen@gmail.com>  Wed, 15 Aug 2018 19:06:01 +0200

nuitka (0.5.32.4+ds-1) unstable; urgency=medium

  * New upstream hotfix release.

 -- Kay Hayen <kay.hayen@gmail.com>  Fri, 10 Aug 2018 12:06:44 +0200

nuitka (0.5.32.3+ds-1) unstable; urgency=medium

  * New upstream hotfix release.

 -- Kay Hayen <kay.hayen@gmail.com>  Sat, 04 Aug 2018 10:40:31 +0200

nuitka (0.5.32.2+ds-1) unstable; urgency=medium

  * New upstream hotfix release.

 -- Kay Hayen <kay.hayen@gmail.com>  Wed, 01 Aug 2018 17:38:43 +0200

nuitka (0.5.32.1+ds-1) unstable; urgency=medium

  * New upstream hotfix release.

 -- Kay Hayen <kay.hayen@gmail.com>  Sat, 28 Jul 2018 20:16:29 +0200

nuitka (0.5.32+ds-1) unstable; urgency=medium

  * New upstream release.

 -- Kay Hayen <kay.hayen@gmail.com>  Sat, 28 Jul 2018 15:07:21 +0200

nuitka (0.5.31+ds-1) unstable; urgency=medium

  * New upstream release.

 -- Kay Hayen <kay.hayen@gmail.com>  Mon, 09 Jul 2018 08:23:02 +0200

nuitka (0.5.30+ds-1) unstable; urgency=medium

  * New upstream release.

 -- Kay Hayen <kay.hayen@gmail.com>  Mon, 30 Apr 2018 09:50:54 +0200

nuitka (0.5.29.5+ds-1) unstable; urgency=medium

  * New upstream hotfix release.

 -- Kay Hayen <kay.hayen@gmail.com>  Wed, 25 Apr 2018 09:33:55 +0200

nuitka (0.5.29.4+ds-1) unstable; urgency=medium

  * New upstream hotfix release.

 -- Kay Hayen <kay.hayen@gmail.com>  Mon, 09 Apr 2018 20:22:37 +0200

nuitka (0.5.29.3+ds-1) unstable; urgency=medium

  * New upstream hotfix release.

 -- Kay Hayen <kay.hayen@gmail.com>  Sat, 31 Mar 2018 16:12:25 +0200

nuitka (0.5.29.2+ds-1) unstable; urgency=medium

  * New upstream hotfix release.

 -- Kay Hayen <kay.hayen@gmail.com>  Thu, 29 Mar 2018 10:19:24 +0200

nuitka (0.5.29.1+ds-1) unstable; urgency=medium

  * New upstream hotfix release.

 -- Kay Hayen <kay.hayen@gmail.com>  Tue, 27 Mar 2018 18:22:54 +0200

nuitka (0.5.29+ds-1) unstable; urgency=medium

  * New upstream release.

 -- Kay Hayen <kay.hayen@gmail.com>  Mon, 26 Mar 2018 20:13:44 +0200

nuitka (0.5.28.2+ds-1) unstable; urgency=medium

  * New upstream hotfix release.

 -- Kay Hayen <kay.hayen@gmail.com>  Wed, 29 Nov 2017 15:09:28 +0100

nuitka (0.5.28.1+ds-1) unstable; urgency=medium

  * New upstream hotfix release.
  * Also ignore sbuild non-existant directory (Closes: #871125).

 -- Kay Hayen <kay.hayen@gmail.com>  Sun, 22 Oct 2017 10:44:31 +0200

nuitka (0.5.28+ds-1) unstable; urgency=medium

  * New upstream release.

 -- Kay Hayen <kay.hayen@gmail.com>  Tue, 17 Oct 2017 10:03:56 +0200

nuitka (0.5.27+ds-1) unstable; urgency=medium

  * New upstream release.

 -- Kay Hayen <kay.hayen@gmail.com>  Sat, 22 Jul 2017 16:21:37 +0200

nuitka (0.5.26.4+ds-1) unstable; urgency=medium

  * New upstream hotfix release.
  * Recommend actual PyQT package (Closes: #866540).

 -- Kay Hayen <kay.hayen@gmail.com>  Mon, 03 Jul 2017 08:59:37 +0200

nuitka (0.5.26.3+ds-1) unstable; urgency=medium

  * New upstream hotfix release.

 -- Kay Hayen <kay.hayen@gmail.com>  Thu, 22 Jun 2017 08:08:53 +0200

nuitka (0.5.26.2+ds-1) unstable; urgency=medium

  * New upstream hotfix release.

 -- Kay Hayen <kay.hayen@gmail.com>  Sat, 17 Jun 2017 11:37:12 +0200

nuitka (0.5.26.1+ds-1) unstable; urgency=medium

  * New upstream hotfix release.

 -- Kay Hayen <kay.hayen@gmail.com>  Sat, 10 Jun 2017 13:09:51 +0200

nuitka (0.5.26+ds-1) unstable; urgency=medium

  * New upstream release.

 -- Kay Hayen <kay.hayen@gmail.com>  Wed, 07 Jun 2017 08:15:19 +0200

nuitka (0.5.25+ds-1) unstable; urgency=medium

  * New upstream release.

 -- Kay Hayen <kay.hayen@gmail.com>  Tue, 24 Jan 2017 06:13:46 +0100

nuitka (0.5.24.4+ds-1) unstable; urgency=medium

  * New upstream hotfix release.
  * Better detection of acceptable shared library loads from
    system paths for standalone tests (Closes: #844902).

 -- Kay Hayen <kay.hayen@gmail.com>  Sat, 10 Dec 2016 12:25:35 +0100

nuitka (0.5.24.3+ds-1) unstable; urgency=medium

  * New upstream hotfix release.

 -- Kay Hayen <kay.hayen@gmail.com>  Fri, 09 Dec 2016 06:50:55 +0100

nuitka (0.5.24.2+ds-1) unstable; urgency=medium

  * New upstream hotfix release.

 -- Kay Hayen <kay.hayen@gmail.com>  Wed, 30 Nov 2016 09:32:03 +0100

nuitka (0.5.24.1+ds-1) unstable; urgency=medium

  * New upstream hotfix release.

 -- Kay Hayen <kay.hayen@gmail.com>  Wed, 16 Nov 2016 08:16:53 +0100

nuitka (0.5.24+ds-1) unstable; urgency=medium

  * New upstream release.

 -- Kay Hayen <kay.hayen@gmail.com>  Mon, 14 Nov 2016 09:41:31 +0100

nuitka (0.5.23.2+ds-1) unstable; urgency=medium

  * New upstream hotfix release.

 -- Kay Hayen <kay.hayen@gmail.com>  Mon, 07 Nov 2016 07:55:11 +0100

nuitka (0.5.23.1+ds-1) unstable; urgency=medium

  * New upstream hotfix release.
  * Use of C11 compiler instead of C++ compiler, so we drop the
    versioned dependencies. (Closes: #835954)

 -- Kay Hayen <kay.hayen@gmail.com>  Sun, 16 Oct 2016 10:40:59 +0200

nuitka (0.5.23+ds-1) unstable; urgency=medium

  * New upstream release.

 -- Kay Hayen <kay.hayen@gmail.com>  Sun, 02 Oct 2016 18:14:41 +0200

nuitka (0.5.22+ds-1) unstable; urgency=medium

  * New upstream release.

 -- Kay Hayen <kay.hayen@gmail.com>  Tue, 16 Aug 2016 11:22:16 +0200

nuitka (0.5.21.3+ds-1) unstable; urgency=medium

  * New upstream hotfix release.

 -- Kay Hayen <kay.hayen@gmail.com>  Thu, 26 May 2016 14:51:39 +0200

nuitka (0.5.21.2+ds-1) unstable; urgency=medium

  * New upstream hotfix release.

 -- Kay Hayen <kay.hayen@gmail.com>  Sat, 14 May 2016 14:43:28 +0200

nuitka (0.5.21.1+ds-1) unstable; urgency=medium

  * New upstream hotfix release.

  * Depends on g++-5 now.

 -- Kay Hayen <kay.hayen@gmail.com>  Sat, 30 Apr 2016 07:59:57 +0200

nuitka (0.5.21+ds-1) unstable; urgency=medium

  * New upstream release.

 -- Kay Hayen <kay.hayen@gmail.com>  Sun, 24 Apr 2016 14:06:29 +0200

nuitka (0.5.20+ds-1) unstable; urgency=medium

  * New upstream release.

 -- Kay Hayen <kay.hayen@gmail.com>  Sun, 20 Mar 2016 08:11:16 +0100

nuitka (0.5.19.1+ds-1) unstable; urgency=medium

  * New upstream hotfix release.

 -- Kay Hayen <kay.hayen@gmail.com>  Tue, 15 Mar 2016 09:11:57 +0100

nuitka (0.5.19+ds-1) unstable; urgency=medium

  * New upstream release.

 -- Kay Hayen <kay.hayen@gmail.com>  Mon, 01 Feb 2016 07:53:08 +0100

nuitka (0.5.18.1+ds-1) unstable; urgency=medium

  * New upstream hotfix release.

 -- Kay Hayen <kay.hayen@gmail.com>  Sun, 24 Jan 2016 07:52:03 +0100

nuitka (0.5.18+ds-1) unstable; urgency=medium

  * New upstream release.

 -- Kay Hayen <kay.hayen@gmail.com>  Fri, 15 Jan 2016 07:48:41 +0100

nuitka (0.5.17.1+ds-1) unstable; urgency=medium

  * New upstream hotfix release.

 -- Kay Hayen <kay.hayen@gmail.com>  Thu, 14 Jan 2016 23:21:51 +0100

nuitka (0.5.17+ds-1) unstable; urgency=medium

  * New upstream release.

 -- Kay Hayen <kay.hayen@gmail.com>  Sun, 27 Dec 2015 15:18:39 +0100

nuitka (0.5.16.1+ds-1) unstable; urgency=medium

  * New upstream hotfix release.

 -- Kay Hayen <kay.hayen@gmail.com>  Thu, 03 Dec 2015 07:04:12 +0100

nuitka (0.5.16+ds-1) unstable; urgency=medium

  * New upstream release.

 -- Kay Hayen <kay.hayen@gmail.com>  Mon, 09 Nov 2015 18:30:07 +0100

nuitka (0.5.15+ds-1) unstable; urgency=medium

  * New upstream release.

 -- Kay Hayen <kay.hayen@gmail.com>  Mon, 12 Oct 2015 08:57:03 +0200

nuitka (0.5.14.3+ds-1) unstable; urgency=medium

  * New upstream hotfix release.

 -- Kay Hayen <kay.hayen@gmail.com>  Sun, 13 Sep 2015 12:26:59 +0200

nuitka (0.5.14.2+ds-1) unstable; urgency=medium

  * New upstream hotfix release.

 -- Kay Hayen <kay.hayen@gmail.com>  Mon, 07 Sep 2015 00:30:11 +0200

nuitka (0.5.14.1+ds-1) UNRELEASED; urgency=medium

  * New upstream hotfix release.

 -- Kay Hayen <kay.hayen@gmail.com>  Sun, 06 Sep 2015 22:37:22 +0200

nuitka (0.5.14+ds-1) unstable; urgency=medium

  * New upstream release.

 -- Kay Hayen <kay.hayen@gmail.com>  Thu, 27 Aug 2015 06:24:11 +0200

nuitka (0.5.13.8+ds-1) UNRELEASED; urgency=medium

  * New upstream hotfix release.

 -- Kay Hayen <kay.hayen@gmail.com>  Thu, 20 Aug 2015 11:55:53 +0200

nuitka (0.5.13.7+ds-1) UNRELEASED; urgency=medium

  * New upstream hotfix release.

 -- Kay Hayen <kay.hayen@gmail.com>  Tue, 18 Aug 2015 21:55:08 +0200

nuitka (0.5.13.6+ds-1) UNRELEASED; urgency=medium

  * New upstream hotfix release.

 -- Kay Hayen <kay.hayen@gmail.com>  Sun, 16 Aug 2015 14:38:46 +0200

nuitka (0.5.13.5+ds-1) UNRELEASED; urgency=medium

  * New upstream hotfix release.

 -- Kay Hayen <kay.hayen@gmail.com>  Sun, 16 Aug 2015 13:42:02 +0200

nuitka (0.5.13.4+ds-1) UNRELEASED; urgency=medium

  * New upstream hotfix release.

 -- Kay Hayen <kay.hayen@gmail.com>  Fri, 31 Jul 2015 17:24:40 +0200

nuitka (0.5.13.3+ds-1) UNRELEASED; urgency=medium

  * New upstream hotfix release.

 -- Kay Hayen <kay.hayen@gmail.com>  Wed, 29 Jul 2015 10:54:05 +0200

nuitka (0.5.13.2+ds-1) UNRELEASED; urgency=medium

  * New upstream hotfix release.

 -- Kay Hayen <kay.hayen@gmail.com>  Tue, 16 Jun 2015 10:29:12 +0200

nuitka (0.5.13.1+ds-1) UNRELEASED; urgency=medium

  * New upstream hotfix release.

 -- Kay Hayen <kay.hayen@gmail.com>  Mon, 04 May 2015 09:27:19 +0200

nuitka (0.5.13+ds-1) unstable; urgency=medium

  * New upstream release.

 -- Kay Hayen <kay.hayen@gmail.com>  Fri, 01 May 2015 10:44:27 +0200

nuitka (0.5.12.2+ds-1) UNRELEASED; urgency=medium

  * New upstream hotfix release.

 -- Kay Hayen <kay.hayen@gmail.com>  Sun, 26 Apr 2015 08:51:37 +0200

nuitka (0.5.12.1+ds-1) UNRELEASED; urgency=medium

  * New upstream hotfix release.

 -- Kay Hayen <kay.hayen@gmail.com>  Sat, 18 Apr 2015 09:35:06 +0200

nuitka (0.5.12+ds-1) experimental; urgency=medium

  * New upstream release.

 -- Kay Hayen <kay.hayen@gmail.com>  Mon, 06 Apr 2015 17:20:44 +0200

nuitka (0.5.11.2+ds-1) experimental; urgency=medium

  * New upstream hotfix release.

 -- Kay Hayen <kay.hayen@gmail.com>  Thu, 26 Mar 2015 20:09:06 +0100

nuitka (0.5.11.1+ds-1) experimental; urgency=medium

  * New upstream hotfix release.

 -- Kay Hayen <kay.hayen@gmail.com>  Mon, 23 Mar 2015 10:34:17 +0100

nuitka (0.5.11+ds-1) experimental; urgency=medium

  * New upstream release.

 -- Kay Hayen <kay.hayen@gmail.com>  Wed, 18 Mar 2015 08:38:39 +0100

nuitka (0.5.10.2+ds-1) experimental; urgency=medium

  * New upstream hotfix release.

 -- Kay Hayen <kay.hayen@gmail.com>  Tue, 10 Mar 2015 07:46:24 +0100

nuitka (0.5.10.1+ds-1) experimental; urgency=medium

  * New upstream hotfix release.

 -- Kay Hayen <kay.hayen@gmail.com>  Sun, 08 Mar 2015 11:56:55 +0100

nuitka (0.5.10+ds-1) experimental; urgency=medium

  * New upstream release.

 -- Kay Hayen <kay.hayen@gmail.com>  Thu, 05 Mar 2015 07:43:43 +0100

nuitka (0.5.9+ds-1) experimental; urgency=medium

  * New upstream release.

 -- Kay Hayen <kay.hayen@gmail.com>  Thu, 29 Jan 2015 08:18:06 +0100

nuitka (0.5.8+ds-1) experimental; urgency=medium

  * New upstream release.

 -- Kay Hayen <kay.hayen@gmail.com>  Thu, 15 Jan 2015 04:11:03 +0100

nuitka (0.5.7.1+ds-1) experimental; urgency=medium

  * New upstream hotfix release.

 -- Kay Hayen <kay.hayen@gmail.com>  Fri, 09 Jan 2015 13:52:15 +0100

nuitka (0.5.7+ds-1) UNRELEASED; urgency=medium

  * New upstream release.

 -- Kay Hayen <kay.hayen@gmail.com>  Thu, 01 Jan 2015 10:52:03 +0100

nuitka (0.5.6.1+ds-1) UNRELEASED; urgency=medium

  * New upstream hotfix release.

 -- Kay Hayen <kay.hayen@gmail.com>  Sun, 21 Dec 2014 08:32:58 +0100

nuitka (0.5.6+ds-1) UNRELEASED; urgency=medium

  * New upstream release.
  * Added support for hardening-wrapper to be installed.

 -- Kay Hayen <kay.hayen@gmail.com>  Fri, 19 Dec 2014 08:39:17 +0100

nuitka (0.5.5.3+ds-1) unstable; urgency=medium

  * New upstream hotfix release.
  * Added support for armhf architecture.

 -- Kay Hayen <kay.hayen@gmail.com>  Fri, 24 Oct 2014 17:33:59 +0200

nuitka (0.5.5.2+ds-1) unstable; urgency=medium

  * New upstream hotfix release.
  * Bump to Standards Version 3.9.6, no changes needed.

 -- Kay Hayen <kay.hayen@gmail.com>  Fri, 17 Oct 2014 07:56:05 +0200

nuitka (0.5.5+ds-1) unstable; urgency=medium

  * New upstream release.

 -- Kay Hayen <kay.hayen@gmail.com>  Sun, 05 Oct 2014 19:28:20 +0200

nuitka (0.5.4.3+ds-1) unstable; urgency=medium

  * New upstream hotfix release.

 -- Kay Hayen <kay.hayen@gmail.com>  Thu, 21 Aug 2014 09:41:37 +0200

nuitka (0.5.3.5+ds-1) unstable; urgency=medium

  * New upstream hotfix release.

 -- Kay Hayen <kay.hayen@gmail.com>  Fri, 18 Jul 2014 07:28:17 +0200

nuitka (0.5.3.3+ds-1) unstable; urgency=medium

  * New upstream release.
  * Original version didn't build for all versions due to error message
    changes, this release adapts to.

 -- Kay Hayen <kay.hayen@gmail.com>  Sat, 12 Jul 2014 20:50:01 +0200

nuitka (0.5.2+ds-1) unstable; urgency=medium

  * New upstream release.
  * Permit building using cowbuilder, eatmydata (Closes: #749518)
  * Do not require gcc in build-depends
    (Closes: #747984) (Closes: #748005) (Closes: #751325)

 -- Kay Hayen <kay.hayen@gmail.com>  Mon, 23 Jun 2014 08:17:57 +0200

nuitka (0.5.1.1+ds-1) unstable; urgency=medium

  * New upstream hotfix release.

 -- Kay Hayen <kay.hayen@gmail.com>  Thu, 06 Mar 2014 10:44:28 +0100

nuitka (0.5.1+ds-1) unstable; urgency=medium

  * New upstream release.

 -- Kay Hayen <kay.hayen@gmail.com>  Thu, 06 Mar 2014 09:33:51 +0100

nuitka (0.5.0.1+ds-1) unstable; urgency=medium

  * New upstream hotfix release.

 -- Kay Hayen <kay.hayen@gmail.com>  Mon, 13 Jan 2014 23:37:37 +0100

nuitka (0.5.0+ds-1) unstable; urgency=medium

  * New upstream release.
  * Added missing build dependency to process PNG images.

 -- Kay Hayen <kay.hayen@gmail.com>  Fri, 03 Jan 2014 19:18:18 +0100

nuitka (0.4.7.1+ds-1) unstable; urgency=low

  * New upstream hotfix release.

 -- Kay Hayen <kay.hayen@gmail.com>  Tue, 03 Dec 2013 08:44:31 +0100

nuitka (0.4.7+ds-1) UNRELEASED; urgency=low

  * New upstream release.
  * Handle unknown encoding error message change of CPython 2.7.6
    that was backported to CPython 2.7.5+ as well.
    (Closes: #730956)

 -- Kay Hayen <kay.hayen@gmail.com>  Mon, 02 Dec 2013 09:15:12 +0100

nuitka (0.4.6.2+ds-1) unstable; urgency=low

  * New upstream hotfix release.

 -- Kay Hayen <kayhayen@gmx.de>  Fri, 01 Nov 2013 19:07:42 +0100

nuitka (0.4.6+ds-1) unstable; urgency=low

  * New upstream release.

 -- Kay Hayen <kayhayen@gmx.de>  Sun, 27 Oct 2013 21:29:26 +0100

nuitka (0.4.5.1+ds-1) unstable; urgency=low

  * New upstream hotfix release.
  * Corrects upstream Issue#106.

 -- Kay Hayen <kayhayen@gmx.de>  Wed, 25 Sep 2013 14:29:55 +0200

nuitka (0.4.5+ds-1) unstable; urgency=low

  * New upstream release.

 -- Kay Hayen <kayhayen@gmx.de>  Sun, 18 Aug 2013 09:06:29 +0200

nuitka (0.4.4.2+ds-1) unstable; urgency=low

  * New upstream hotfix release.
  * Corrects upstream Issue#98.
  * Corrects upstream Issue#100.
  * Corrects upstream Issue#101.
  * Corrects upstream Issue#102.

 -- Kay Hayen <kayhayen@gmx.de>  Sat, 20 Jul 2013 09:08:29 +0200

nuitka (0.4.4.1+ds-1) unstable; urgency=low

  * New upstream hotfix release.
  * Corrects upstream Issue#95.
  * Corrects upstream Issue#96.

 -- Kay Hayen <kayhayen@gmx.de>  Sat, 13 Jul 2013 11:56:21 +0200

nuitka (0.4.4+ds-1) unstable; urgency=low

  * New upstream release.
  * Upstream now supports Python3.3 and threads.
  * Bump to Standards Version 3.9.4, no changes needed.
  * Fix support for modules and Python3 was broken (Closes: #711459)
  * Fix encoding error changes  Python 2.7.5 (Closes: #713531)

 -- Kay Hayen <kayhayen@gmx.de>  Tue, 25 Jun 2013 10:46:40 +0200

nuitka (0.4.3+ds-1) unstable; urgency=low

  * New upstream release.

 -- Kay Hayen <kayhayen@gmx.de>  Sat, 18 May 2013 10:16:25 +0200

nuitka (0.4.2+ds-1) unstable; urgency=low

  * New upstream release.

 -- Kay Hayen <kayhayen@gmx.de>  Fri, 29 Mar 2013 11:05:08 +0100

nuitka (0.4.1+ds-1) unstable; urgency=low

  * New upstream release.

 -- Kay Hayen <kayhayen@gmx.de>  Tue, 05 Mar 2013 08:15:41 +0100

nuitka (0.4.0+ds-1) UNRELEASED; urgency=low

  * New upstream release.
  * Changes so the Debian package can be backported to Squeeze as well.

 -- Kay Hayen <kayhayen@gmx.de>  Sat, 09 Feb 2013 10:08:15 +0100

nuitka (0.3.25+ds-1) unstable; urgency=low

  * New upstream release.
  * Register the User Manual with "doc-base".

 -- Kay Hayen <kayhayen@gmx.de>  Sun, 11 Nov 2012 13:57:32 +0100

nuitka (0.3.24.1+ds-1) unstable; urgency=low

  * New upstream hotfix release.
  * Corrects upstream Issue#46.

 -- Kay Hayen <kayhayen@gmx.de>  Sat, 08 Sep 2012 22:30:11 +0000

nuitka (0.3.24+ds-1) unstable; urgency=low

  * New upstream release.
  * Detect the absence of "g++" and gracefully fallback to the
    compiler depended on. (Closes: #682146)
  * Changed usage of "temp" files in developer scripts to be
    secure. (Closes: #682145)
  * Added support for "DEB_BUILD_OPTIONS=nocheck" to skip the
    test runs. (Closes: #683090)

 -- Kay Hayen <kayhayen@gmx.de>  Sat, 18 Aug 2012 21:19:17 +0200

nuitka (0.3.23.1+ds-1) unstable; urgency=low

  * New upstream hotfix release.
  * Corrects upstream Issue#40, Issue#41, and Issue#42.

 -- Kay Hayen <kayhayen@gmx.de>  Mon, 16 Jul 2012 07:25:41 +0200

nuitka (0.3.23+ds-1) unstable; urgency=low

  * New upstream release.
  * License for Nuitka is now Apache License 2.0, no more GPLv3.
  * Corrects upstream Issue#37 and Issue#38.

 -- Kay Hayen <kayhayen@gmx.de>  Sun, 01 Jul 2012 00:00:57 +0200

nuitka (0.3.22.1+ds-1) unstable; urgency=low

  * New upstream hotfix release.
  * Corrected copyright file syntax error found by new lintian
    version.
  * Corrects upstream Issue#19.

 -- Kay Hayen <kayhayen@gmx.de>  Sat, 16 Jun 2012 08:58:30 +0200

nuitka (0.3.22+ds-1) unstable; urgency=low

  * New upstream release.

 -- Kay Hayen <kayhayen@gmx.de>  Sun, 13 May 2012 12:51:16 +0200

nuitka (0.3.21+ds-1) unstable; urgency=low

  * New upstream release.

 -- Kay Hayen <kayhayen@gmx.de>  Thu, 12 Apr 2012 20:24:01 +0200

nuitka (0.3.20.2+ds-1) unstable; urgency=low

  * New upstream hotfix release.
  * Corrects upstream Issue#35.
  * Bump to Standards Version 3.9.3, no changes needed.
  * In the alternative build dependencies, designed to make the
    Python3 build dependency optional, put option that is going
    to work on "unstable" first. (Closes: #665021)

 -- Kay Hayen <kayhayen@gmx.de>  Tue, 03 Apr 2012 22:31:36 +0200

nuitka (0.3.20.1+ds-1) unstable; urgency=low

  * New upstream hotfix release.
  * Corrects upstream Issue#34.

 -- Kay Hayen <kayhayen@gmx.de>  Sat, 03 Mar 2012 10:18:30 +0100

nuitka (0.3.20+ds-1) unstable; urgency=low

  * New upstream release.
  * Added upstream "Changelog.rst" as "changelog"

 -- Kay Hayen <kayhayen@gmx.de>  Mon, 27 Feb 2012 09:32:10 +0100

nuitka (0.3.19.2+ds-1) unstable; urgency=low

  * New upstream hotfix release.
  * Corrects upstream Issue#32.

 -- Kay Hayen <kayhayen@gmx.de>  Sun, 12 Feb 2012 20:33:30 +0100

nuitka (0.3.19.1+ds-1) unstable; urgency=low

  * New upstream hotfix release.
  * Corrects upstream Issue#30 and Issue#31.

 -- Kay Hayen <kayhayen@gmx.de>  Sat, 28 Jan 2012 07:27:38 +0100

nuitka (0.3.19+ds-1) unstable; urgency=low

  * New upstream release.
  * Improvements to option groups layout in manpages, and broken
    whitespace for "--recurse-to" option. (Closes: #655910)
  * Documented new option "--recurse-directory" in man page with
    example.
  * Made the "debian/watch" file ignore upstream pre-releases,
    these shall not be considered for this package.
  * Aligned depended version with build depended versions.
  * Depend on "python-dev" as well, needed to compile against
    "libpython".
  * Build depend on "python-dev-all" and "python-dbg-all" to
    execute tests with both all supported Python versions.
  * Build depend on "python3.2-dev-all" and "python3-dbg-all"
    to execute tests with Python3 as well. It is currently not
    supported by upstream, this is only preparatory.
  * Added suggestion of "ccache", can speed up the compilation
    process.

 -- Kay Hayen <kayhayen@gmx.de>  Tue, 17 Jan 2012 10:29:45 +0100

nuitka (0.3.18+ds-1) unstable; urgency=low

  * New upstream release.
  * Lowered dependencies so that a backport to Ubuntu Natty and
    higher is now feasible. A "scons >=2.0.0" is good enough,
    and so is "g++-4.5" as well.
  * Don't require the PDF generation to be successful on older
    Ubuntu versions as it crashes due to old "rst2pdf" bugs.

 -- Kay Hayen <kayhayen@gmx.de>  Thu, 12 Jan 2012 19:55:43 +0100

nuitka (0.3.18~pre2+ds-1) unstable; urgency=low

  * New upstream pre-release.
  * First upload to unstable, many thanks to my reviewer and
    sponsor Yaroslav Halchenko <debian@onerussian.com>
  * New maintainer (Closes: #648489)
  * Added Developer Manual to the generated PDF documentation.
  * Added python-dbg to Build-Depends to also execcute reference
    count tests.
  * Changed copyright file to reference Apache license via its
    standard Debian location as well.

 -- Kay Hayen <kayhayen@gmx.de>  Tue, 10 Jan 2012 22:21:56 +0100

nuitka (0.3.17+ds-1) UNRELEASED; urgency=low

  * New upstream release.
  * Updated man page to use new "--recurse-*" options in examples
    over removed "--deep*" options.
  * Completed copyright file according to "licensecheck" findings
    and updated files accordingly. Put the included tests owned
    by upstream into public domain.
  * Use a "+ds" file as orig source with inline copy of Scons
    already removed instead of doing it as a patch.
  * Also removed the benchmark tests from "+ds" file, not useful
    to be provided with Nuitka.
  * Added syntax tests, these were omitted by mistake previously.
  * Run the test suite at package build time, it checks the basic
    tests, syntax error tests, program tests, and the compile
    itself test.
  * Added run time dependencies also as build time dependencies
    to be able to execute the tests.
  * Corrected handling of upstream pre-release names in the watch
    file.
  * Changed contributor notice to only require "Apache License 2.0"
    for the new parts.
  * Put Debian packaging and owned tests under "Apache License 2.0"
    as well.

 -- Kay Hayen <kayhayen@gmx.de>  Mon, 09 Jan 2012 09:02:19 +0100

nuitka (0.3.16-1) UNRELEASED; urgency=low

  * New upstream release.
  * Updated debian/copyright URI to match the latest one.
  * Updated debian/copyright to DEP5 changes.
  * Added Nuitka homepage to debian/control.
  * Added watch file, so uscan works.
  * Added git pointers to git repository and gitweb to the
    package control file.
  * Corrected examples section in man page to correctly escape "-".
  * Added meaningful "what is" to manpages.
  * Bump to Standards Version 3.9.2, no changes needed.
  * Added extended description to address lintian warning.

 -- Kay Hayen <kayhayen@gmx.de>  Sun, 18 Dec 2011 13:01:10 +0100

nuitka (0.3.15-1) UNRELEASED; urgency=low

  * New upstream release.
  * Renamed "/usr/bin/Python" to "/usr/bin/nuitka-python".
  * Added man pages for "nuitka" and "nuitka-python", the first
    with an examples section that shows the most important uses
    of the "nuitka" binary.
  * Removed foreign code for Windows generators, removed from
    debian/copyright.
  * Lowered dependency for Scons to what Ubuntu Oneiric has and
    what we have as an inline copy, (scons >=2.0.1) should be
    sufficient.
  * Recommend python-lxml, as it's used by Nuitka to dump XML
    representation.
  * Recommend python-qt4, as it may be used to display the node
    tree in a window.
  * Removed inline copy of Scons from the binary package.
  * Added patch to remove the setting nuitka package in sys.path,
    not needed in Debian.

 -- Kay Hayen <kayhayen@gmx.de>  Thu, 01 Dec 2011 22:43:33 +0100

nuitka (0.3.15pre2-1) UNRELEASED; urgency=low

  * Initial Debian package.

 -- Kay Hayen <kayhayen@gmx.de>  Fri, 11 Nov 2011 20:58:55 +0100<|MERGE_RESOLUTION|>--- conflicted
+++ resolved
@@ -1,10 +1,9 @@
-<<<<<<< HEAD
 nuitka (0.6.15~rc4+ds-1) unstable; urgency=medium
 
   * New upstream pre-release.
 
  -- Kay Hayen <kay.hayen@gmail.com>  Sun, 18 Apr 2021 16:10:24 +0200
-=======
+
 nuitka (0.6.14.5+ds-1) experimental; urgency=medium
 
   * New upstream hotfix release.
@@ -16,7 +15,6 @@
   * New upstream hotfix release.
 
  -- Kay Hayen <kay.hayen@gmail.com>  Sun, 18 Apr 2021 16:13:42 +0200
->>>>>>> 830efce0
 
 nuitka (0.6.14.3+ds-1) unstable; urgency=medium
 
