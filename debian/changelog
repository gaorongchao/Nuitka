<<<<<<< HEAD
nuitka (0.4.6~pre3+ds-1) UNRELEASED; urgency=low
=======
nuitka (0.4.5.3+ds-1) unstable; urgency=low
>>>>>>> bd32ea78

  * New upstream pre-release.

<<<<<<< HEAD
 -- Kay Hayen <kayhayen@gmx.de>  Thu, 26 Sep 2013 07:41:00 +0200
=======
 -- Kay Hayen <kayhayen@gmx.de>  Tue, 01 Oct 2013 00:31:07 +0200
>>>>>>> bd32ea78

nuitka (0.4.5.1+ds-1) unstable; urgency=low

  * New upstream hotfix release.
  * Corrects upstream Issue#106.

 -- Kay Hayen <kayhayen@gmx.de>  Wed, 25 Sep 2013 14:29:55 +0200

nuitka (0.4.5+ds-1) unstable; urgency=low

  * New upstream release.

 -- Kay Hayen <kayhayen@gmx.de>  Sun, 18 Aug 2013 09:06:29 +0200

nuitka (0.4.4.2+ds-1) unstable; urgency=low

  * New upstream hotfix release.
  * Corrects upstream Issue#98.
  * Corrects upstream Issue#100.
  * Corrects upstream Issue#101.
  * Corrects upstream Issue#102.

 -- Kay Hayen <kayhayen@gmx.de>  Sat, 20 Jul 2013 09:08:29 +0200

nuitka (0.4.4.1+ds-1) unstable; urgency=low

  * New upstream hotfix release.
  * Corrects upstream Issue#95.
  * Corrects upstream Issue#96.

 -- Kay Hayen <kayhayen@gmx.de>  Sat, 13 Jul 2013 11:56:21 +0200

nuitka (0.4.4+ds-1) unstable; urgency=low

  * New upstream release.
  * Upstream now supports Python3.3 and threads.
  * Bump to Standards Version 3.9.4, no changes needed.
  * Fix support for modules and Python3 was broken (Closes: #711459)
  * Fix encoding error changes  Python 2.7.5 (Closes: #713531)

 -- Kay Hayen <kayhayen@gmx.de>  Tue, 25 Jun 2013 10:46:40 +0200

nuitka (0.4.3+ds-1) unstable; urgency=low

  * New upstream release.

 -- Kay Hayen <kayhayen@gmx.de>  Sat, 18 May 2013 10:16:25 +0200

nuitka (0.4.2+ds-1) unstable; urgency=low

  * New upstream release.

 -- Kay Hayen <kayhayen@gmx.de>  Fri, 29 Mar 2013 11:05:08 +0100

nuitka (0.4.1+ds-1) unstable; urgency=low

  * New upstream release.

 -- Kay Hayen <kayhayen@gmx.de>  Tue, 05 Mar 2013 08:15:41 +0100

nuitka (0.4.0+ds-1) UNRELEASED; urgency=low

  * New upstream release.
  * Changes so the Debian package can be backported to Squeeze as well.

 -- Kay Hayen <kayhayen@gmx.de>  Sat, 09 Feb 2013 10:08:15 +0100

nuitka (0.3.25+ds-1) unstable; urgency=low

  * New upstream release.
  * Register the User Manual with "doc-base".

 -- Kay Hayen <kayhayen@gmx.de>  Sun, 11 Nov 2012 13:57:32 +0100

nuitka (0.3.24.1+ds-1) unstable; urgency=low

  * New upstream hotfix release.
  * Corrects upstream Issue#46.

 -- Kay Hayen <kayhayen@gmx.de>  Sat, 08 Sep 2012 22:30:11 +0000

nuitka (0.3.24+ds-1) unstable; urgency=low

  * New upstream release.
  * Detect the absence of "g++" and gracefully fallback to the
    compiler depended on. (Closes: #682146)
  * Changed usage of "temp" files in developer scripts to be
    secure. (Closes: #682145)
  * Added support for "DEB_BUILD_OPTIONS=nocheck" to skip the
    test runs. (Closes: #683090)

 -- Kay Hayen <kayhayen@gmx.de>  Sat, 18 Aug 2012 21:19:17 +0200

nuitka (0.3.23.1+ds-1) unstable; urgency=low

  * New upstream hotfix release.
  * Corrects upstream Issue#40, Issue#41, and Issue#42.

 -- Kay Hayen <kayhayen@gmx.de>  Mon, 16 Jul 2012 07:25:41 +0200

nuitka (0.3.23+ds-1) unstable; urgency=low

  * New upstream release.
  * License for Nuitka is now Apache License 2.0, no more GPLv3.
  * Corrects upstream Issue#37 and Issue#38.

 -- Kay Hayen <kayhayen@gmx.de>  Sun, 01 Jul 2012 00:00:57 +0200

nuitka (0.3.22.1+ds-1) unstable; urgency=low

  * New upstream hotfix release.
  * Corrected copyright file syntax error found by new lintian
    version.
  * Corrects upstream Issue#19.

 -- Kay Hayen <kayhayen@gmx.de>  Sat, 16 Jun 2012 08:58:30 +0200

nuitka (0.3.22+ds-1) unstable; urgency=low

  * New upstream release.

 -- Kay Hayen <kayhayen@gmx.de>  Sun, 13 May 2012 12:51:16 +0200

nuitka (0.3.21+ds-1) unstable; urgency=low

  * New upstream release.

 -- Kay Hayen <kayhayen@gmx.de>  Thu, 12 Apr 2012 20:24:01 +0200

nuitka (0.3.20.2+ds-1) unstable; urgency=low

  * New upstream hotfix release.
  * Corrects upstream Issue#35.
  * Bump to Standards Version 3.9.3, no changes needed.
  * In the alternative build dependencies, designed to make the
    Python3 build dependency optional, put option that is going
    to work on "unstable" first. (Closes: #665021)

 -- Kay Hayen <kayhayen@gmx.de>  Tue, 03 Apr 2012 22:31:36 +0200

nuitka (0.3.20.1+ds-1) unstable; urgency=low

  * New upstream hotfix release.
  * Corrects upstream Issue#34.

 -- Kay Hayen <kayhayen@gmx.de>  Sat, 03 Mar 2012 10:18:30 +0100

nuitka (0.3.20+ds-1) unstable; urgency=low

  * New upstream release.
  * Added upstream "Changelog.rst" as "changelog"

 -- Kay Hayen <kayhayen@gmx.de>  Mon, 27 Feb 2012 09:32:10 +0100

nuitka (0.3.19.2+ds-1) unstable; urgency=low

  * New upstream hotfix release.
  * Corrects upstream Issue#32.

 -- Kay Hayen <kayhayen@gmx.de>  Sun, 12 Feb 2012 20:33:30 +0100

nuitka (0.3.19.1+ds-1) unstable; urgency=low

  * New upstream hotfix release.
  * Corrects upstream Issue#30 and Issue#31.

 -- Kay Hayen <kayhayen@gmx.de>  Sat, 28 Jan 2012 07:27:38 +0100

nuitka (0.3.19+ds-1) unstable; urgency=low

  * New upstream release.
  * Improvements to option groups layout in manpages, and broken
    whitespace for "--recurse-to" option. (Closes: #655910)
  * Documented new option "--recurse-directory" in man page with
    example.
  * Made the "debian/watch" file ignore upstream pre-releases,
    these shall not be considered for this package.
  * Aligned depended version with build depended versions.
  * Depend on "python-dev" as well, needed to compile against
    "libpython".
  * Build depend on "python-dev-all" and "python-dbg-all" to
    execute tests with both all supported Python versions.
  * Build depend on "python3.2-dev-all" and "python3-dbg-all"
    to execute tests with Python3 as well. It is currently not
    supported by upstream, this is only preparatory.
  * Added suggestion of "ccache", can speed up the compilation
    process.

 -- Kay Hayen <kayhayen@gmx.de>  Tue, 17 Jan 2012 10:29:45 +0100

nuitka (0.3.18+ds-1) unstable; urgency=low

  * New upstream release.
  * Lowered dependencies so that a backport to Ubuntu Natty and
    higher is now feasible. A "scons >=2.0.0" is good enough,
    and so is "g++-4.5" as well.
  * Don't require the PDF generation to be successful on older
    Ubuntu versions as it crashes due to old "rst2pdf" bugs.

 -- Kay Hayen <kayhayen@gmx.de>  Thu, 12 Jan 2012 19:55:43 +0100

nuitka (0.3.18~pre2+ds-1) unstable; urgency=low

  * New upstream pre-release.
  * First upload to unstable, many thanks to my reviewer and
    sponsor Yaroslav Halchenko <debian@onerussian.com>
  * New maintainer (Closes: #648489)
  * Added Developer Manual to the generated PDF documentation.
  * Added python-dbg to Build-Depends to also execcute reference
    count tests.
  * Changed copyright file to reference Apache license via its
    standard Debian location as well.

 -- Kay Hayen <kayhayen@gmx.de>  Tue, 10 Jan 2012 22:21:56 +0100

nuitka (0.3.17+ds-1) UNRELEASED; urgency=low

  * New upstream release.
  * Updated man page to use new "--recurse-*" options in examples
    over removed "--deep*" options.
  * Completed copyright file according to "licensecheck" findings
    and updated files accordingly. Put the included tests owned
    by upstream into public domain.
  * Use a "+ds" file as orig source with inline copy of Scons
    already removed instead of doing it as a patch.
  * Also removed the benchmark tests from "+ds" file, not useful
    to be provided with Nuitka.
  * Added syntax tests, these were omitted by mistake previously.
  * Run the test suite at package build time, it checks the basic
    tests, syntax error tests, program tests, and the compile
    itself test.
  * Added run time dependencies also as build time dependencies
    to be able to execute the tests.
  * Corrected handling of upstream pre-release names in the watch
    file.
  * Changed contributor notice to only require "Apache License 2.0"
    for the new parts.
  * Put Debian packaging and owned tests under "Apache License 2.0"
    as well.

 -- Kay Hayen <kayhayen@gmx.de>  Mon, 09 Jan 2012 09:02:19 +0100

nuitka (0.3.16-1) UNRELEASED; urgency=low

  * New upstream release.
  * Updated debian/copyright URI to match the latest one.
  * Updated debian/copyright to DEP5 changes.
  * Added Nuitka homepage to debian/control.
  * Added watch file, so uscan works.
  * Added git pointers to git repository and gitweb to the
    package control file.
  * Corrected examples section in man page to correctly escape "-".
  * Added meaningful "what is" to manpages.
  * Bump to Standards Version 3.9.2, no changes needed.
  * Added extended description to address lintian warning.

 -- Kay Hayen <kayhayen@gmx.de>  Sun, 18 Dec 2011 13:01:10 +0100

nuitka (0.3.15-1) UNRELEASED; urgency=low

  * New upstream release.
  * Renamed "/usr/bin/Python" to "/usr/bin/nuitka-python".
  * Added man pages for "nuitka" and "nuitka-python", the first
    with an examples section that shows the most important uses
    of the "nuitka" binary.
  * Removed foreign code for Windows generators, removed from
    debian/copyright.
  * Lowered dependency for Scons to what Ubuntu Oneiric has and
    what we have as an inline copy, (scons >=2.0.1) should be
    sufficient.
  * Recommend python-lxml, as it's used by Nuitka to dump XML
    representation.
  * Recommend python-qt4, as it may be used to display the node
    tree in a window.
  * Removed inline copy of Scons from the binary package.
  * Added patch to remove the setting nuitka package in sys.path,
    not needed in Debian.

 -- Kay Hayen <kayhayen@gmx.de>  Thu, 01 Dec 2011 22:43:33 +0100

nuitka (0.3.15pre2-1) UNRELEASED; urgency=low

  * Initial Debian package.

 -- Kay Hayen <kayhayen@gmx.de>  Fri, 11 Nov 2011 20:58:55 +0100<|MERGE_RESOLUTION|>--- conflicted
+++ resolved
@@ -1,16 +1,14 @@
-<<<<<<< HEAD
 nuitka (0.4.6~pre3+ds-1) UNRELEASED; urgency=low
-=======
+
+  * New upstream pre-release.
+
+ -- Kay Hayen <kayhayen@gmx.de>  Thu, 26 Sep 2013 07:41:00 +0200
+
 nuitka (0.4.5.3+ds-1) unstable; urgency=low
->>>>>>> bd32ea78
-
-  * New upstream pre-release.
-
-<<<<<<< HEAD
- -- Kay Hayen <kayhayen@gmx.de>  Thu, 26 Sep 2013 07:41:00 +0200
-=======
+
+  * New upstream hotfix release.
+
  -- Kay Hayen <kayhayen@gmx.de>  Tue, 01 Oct 2013 00:31:07 +0200
->>>>>>> bd32ea78
 
 nuitka (0.4.5.1+ds-1) unstable; urgency=low
 
