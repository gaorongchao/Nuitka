--- conflicted
+++ resolved
@@ -1,16 +1,14 @@
-<<<<<<< HEAD
 nuitka (0.8~rc7+ds-1) unstable; urgency=medium
 
   * New upstream pre-release.
 
  -- Kay Hayen <kay.hayen@gmail.com>  Sat, 19 Mar 2022 18:45:51 +0100
-=======
+
 nuitka (0.7.7+ds-1) unstable; urgency=medium
 
   * New upstream hotfix release.
 
  -- Kay Hayen <kay.hayen@gmail.com>  Fri, 01 Apr 2022 12:01:36 +0200
->>>>>>> 3d66afd8
 
 nuitka (0.7.6+ds-1) unstable; urgency=medium
 
