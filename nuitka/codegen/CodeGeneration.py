--- conflicted
+++ resolved
@@ -330,21 +330,6 @@
 
     if function_body.isGenerator():
         function_code = Generator.getGeneratorFunctionCode(
-<<<<<<< HEAD
-            context             = function_context,
-            function_name       = function_body.getFunctionName(),
-            function_identifier = function_body.getCodeName(),
-            parameters          = parameters,
-            closure_variables   = function_body.getClosureVariables(),
-            user_variables      = function_body.getUserLocalVariables(),
-            tmp_keepers         = function_context.getTempKeeperUsages(),
-            defaults_identifier = defaults_identifier,
-            needs_creation      = function_body.needsCreation(),
-            needs_return        = function_body.needsExceptionGeneratorReturn(),
-            source_ref          = function_body.getSourceReference(),
-            function_codes      = function_codes,
-            function_doc        = function_body.getDoc()
-=======
             context                = function_context,
             function_name          = function_body.getFunctionName(),
             function_identifier    = function_identifier,
@@ -358,7 +343,6 @@
             source_ref             = function_body.getSourceReference(),
             function_codes         = function_codes,
             function_doc           = function_body.getDoc()
->>>>>>> 75b65d65
         )
     else:
         function_code = Generator.getFunctionCode(
@@ -1700,22 +1684,6 @@
     )
 
 def generateReturnCode( statement, context ):
-<<<<<<< HEAD
-    parent_function = statement.getParentFunction()
-
-    if parent_function is not None and parent_function.isGenerator():
-        assert statement.getExpression().getConstant() is None
-
-        return Generator.getGeneratorReturnCode()
-    else:
-        return Generator.getReturnCode(
-            identifier    = generateExpressionCode(
-                expression = statement.getExpression(),
-                context    = context
-            ),
-            via_exception = statement.isExceptionDriven(),
-        )
-=======
     return Generator.getReturnCode(
         identifier    = generateExpressionCode(
             expression = statement.getExpression(),
@@ -1724,7 +1692,6 @@
         via_exception = statement.isExceptionDriven(),
         context       = context
     )
->>>>>>> 75b65d65
 
 def generateStatementCode( statement, context ):
     try:
@@ -1866,21 +1833,6 @@
         )
 
         code = Generator.getTryFinallyCode(
-<<<<<<< HEAD
-            context     = context,
-            code_tried = generateStatementSequenceCode(
-                statement_sequence = statement.getBlockTry(),
-                context            = context
-            ),
-            code_final = generateStatementSequenceCode(
-                statement_sequence = statement.getBlockFinal(),
-                context            = context
-            ),
-            needs_break = statement.needsExceptionBreak(),
-            needs_continue = statement.needsExceptionContinue(),
-            needs_generator_return = statement.needsExceptionGeneratorReturn(),
-            needs_return_value     = statement.needsExceptionReturnValue()
-=======
             code_tried                 = code_tried,
             code_final                 = code_final,
             needs_break                = statement.needsExceptionBreak(),
@@ -1890,7 +1842,6 @@
             aborting                   = statement.isStatementAborting(),
             try_count                  = try_count,
             context                    = context
->>>>>>> 75b65d65
         )
     elif statement.isStatementTryExcept():
         code = generateTryExceptCode(
