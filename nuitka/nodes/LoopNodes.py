--- conflicted
+++ resolved
@@ -64,11 +64,6 @@
 
     def __init__( self, source_ref ):
         CPythonNodeBase.__init__( self, source_ref = source_ref )
-<<<<<<< HEAD
-
-        self.exception_driven = False
-=======
->>>>>>> 75b65d65
 
         self.exception_driven = False
 
@@ -87,17 +82,10 @@
 
     def __init__( self, source_ref ):
         CPythonNodeBase.__init__( self, source_ref = source_ref )
-<<<<<<< HEAD
-
-        self.exception_driven = False
-
-    def isStatementAbortative( self ):
-=======
 
         self.exception_driven = False
 
     def isStatementAborting( self ):
->>>>>>> 75b65d65
         return True
 
     def markAsExceptionDriven( self ):
