#     Copyright 2014, Kay Hayen, mailto:kay.hayen@gmail.com
#
#     Part of "Nuitka", an optimizing Python compiler that is compatible and
#     integrates with CPython, but also works on its own.
#
#     Licensed under the Apache License, Version 2.0 (the "License");
#     you may not use this file except in compliance with the License.
#     You may obtain a copy of the License at
#
#        http://www.apache.org/licenses/LICENSE-2.0
#
#     Unless required by applicable law or agreed to in writing, software
#     distributed under the License is distributed on an "AS IS" BASIS,
#     WITHOUT WARRANTIES OR CONDITIONS OF ANY KIND, either express or implied.
#     See the License for the specific language governing permissions and
#     limitations under the License.
#
""" Options module """

version_string = """\
<<<<<<< HEAD
Nuitka V0.5.2pre2
=======
Nuitka V0.5.1.4
>>>>>>> cc4c62eb
Copyright (C) 2014 Kay Hayen."""

from . import Utils

from optparse import OptionParser, OptionGroup, SUPPRESS_HELP

import sys, logging

# Indicator if we were called as "nuitka-run" in which case we assume some
# other defaults and work a bit different with parameters.
is_nuitka_run = Utils.basename(sys.argv[0]).lower().startswith("nuitka-run")

def getVersion():
    return version_string.split()[1][1:]

if not is_nuitka_run:
    usage = "usage: %prog [--module] [--execute] [options] main_module.py"
else:
    usage = "usage: %prog [options] main_module.py"

parser = OptionParser(
    usage   = usage,
    version = getVersion()
)

# This option is obsolete, and module should be used.
parser.add_option(
    "--exe",
    action  = "store_true",
    dest    = "obsolete_executable",
    default = False,
    help    = SUPPRESS_HELP
)

parser.add_option(
    "--module",
    action  = "store_false",
    dest    = "executable",
    default = True,
    help    = """\
Create an extension module executable instead of a program. Defaults to off."""
)

parser.add_option(
    "--standalone", "--portable",
    action  = "store_true",
    dest    = "is_standalone",
    default = False,
    help    = """\
Enable standalone mode in build. This allows you to transfer the created binary
to other machines without it relying on an existing Python installation. It
implies these options: "--recurse-all --recurse-stdlib". Defaults to off.""",
)

parser.add_option(
    "--nofreeze-stdlib",
    action  = "store_false",
    dest    = "freeze_stdlib",
    default = True,
    help    = """\
In standalone mode by default all modules of standard library will be frozen
as bytecode. As a result compilation time will increase very much.
""",
    )

recurse_group = OptionGroup(
    parser,
    "Control the recursion into imported modules"
)


recurse_group.add_option(
    "--recurse-stdlib",
    action  = "store_true",
    dest    = "recurse_stdlib",
    default = False,
    help    = """\
Also descend into imported modules from standard library. Defaults to off."""
)

recurse_group.add_option(
    "--recurse-none",
    action  = "store_true",
    dest    = "recurse_none",
    default = False,
    help    = """\
When --recurse-none is used, do not descend into any imported modules at all,
overrides all other recursion options. Defaults to off."""
)

recurse_group.add_option(
    "--recurse-all", "--recurse-on",
    action  = "store_true",
    dest    = "recurse_all",
    default = False,
    help    = """\
When --recurse-all is used, attempt to descend into all imported modules.
Defaults to off."""
)

recurse_group.add_option(
    "--recurse-to",
    action  = "append",
    dest    = "recurse_modules",
    metavar = "MODULE/PACKAGE",
    default = [],
    help    = """\
Recurse to that module, or if a package, to the whole package. Can be given
multiple times. Default empty."""
)

recurse_group.add_option(
    "--recurse-not-to",
    action  = "append",
    dest    = "recurse_not_modules",
    metavar = "MODULE/PACKAGE",
    default = [],
    help    = """\
Do not recurse to that module, or if a package, to the whole package in any
case, overrides all other options. Can be given multiple times. Default
empty."""
)

recurse_group.add_option(
    "--recurse-plugins", "--recurse-directory",
    action  = "append",
    dest    = "recurse_extra",
    metavar = "MODULE/PACKAGE",
    default = [],
    help    = """\
Recurse into that directory, no matter if it's used by the given main program
in a visible form. Overrides all other options. Can be given multiple times.
Default empty."""
)

parser.add_option_group( recurse_group )

execute_group = OptionGroup(
    parser,
    "Immediate execution after compilation"
)

execute_group.add_option(
    "--run", "--execute",
    action  = "store_true",
    dest    = "immediate_execution",
    default = is_nuitka_run,
    help    = """\
Execute immediately the created binary (or import the compiled module).
Defaults to %s.""" %
       ("on" if is_nuitka_run else "off")
)

execute_group.add_option(
    "--execute-with-pythonpath", "--keep-pythonpath",
    action  = "store_true",
    dest    = "keep_pythonpath",
    default = False,
    help    = """\
When immediately executing the created binary (--execute), don't reset
PYTHONPATH. When all modules are successfully included, you ought to not need
PYTHONPATH anymore."""
)

parser.add_option_group( execute_group )

dump_group = OptionGroup(
    parser,
    "Dump options for internal tree"
)

dump_group.add_option(
    "--dump-xml", "--xml",
    action  = "store_true",
    dest    = "dump_xml",
    default = False,
    help    = """Dump the final result of optimization as XML, then exit."""
)

dump_group.add_option(
    "--dump-tree",
    action  = "store_true",
    dest    = "dump_tree",
    default = False,
    help    = """Dump the final result of optimization as text, then exit."""
)

dump_group.add_option(
    "--display-tree",
    action  = "store_true",
    dest    = "display_tree",
    default = False,
    help    = """\
Display the final result of optimization in a GUI, then exit."""
)

parser.add_option_group( dump_group )

parser.add_option(
    "--python-version",
    action  = "store",
    dest    = "python_version",
    choices = ( "2.6", "2.7", "3.2", "3.3" ),
    default = None,
    help    = """Major version of Python to be used, one of '2.6', '2.7',
'3.2', or '3.3'."""
)

parser.add_option(
    "--python-debug",
    action  = "store_true",
    dest    = "python_debug",
    default = None,
    help    = """\
Use debug version or not. Default uses what you are using to run Nuitka, most
likely a non-debug version."""
)

parser.add_option(
    "--python-flag",
    action  = "append",
    dest    = "python_flags",
    default = [],
    help    = """\
Python flags to use. Default uses what you are using to run Nuitka, this
enforces a specific mode. These are options that also exist to standard
Python executable. Currently supported "-S" (alias nosite) ,
"static_hashes" (not use Randomization). Default empty."""
)

codegen_group = OptionGroup(
    parser,
    "Code generation choices"
)

codegen_group.add_option(
    "--improved", "--enhanced",
    action  = "store_true",
    dest    = "improved",
    default = False,
    help    = """\
Allow minor devitations from CPython behaviour, e.g. better tracebacks, which
are not really incompatible, but different.""",
)


codegen_group.add_option(
    "--code-gen-no-statement-lines",
    action  ="store_false",
    dest    = "statement_lines",
    default = True,
    help    = """\
Statements shall have their line numbers set. Disable this for less precise
exceptions and slightly faster code. Not recommended. Defaults to off."""
)

codegen_group.add_option(
    "--no-optimization",
    action  = "store_true",
    dest    = "no_optimize",
    default = False,
    help    = SUPPRESS_HELP
# """Disable all unnecessary optimizations on Python level. Defaults to off."""
)

parser.add_option_group( codegen_group )

outputdir_group = OptionGroup(
    parser,
    "Output directory choices"
)

outputdir_group.add_option(
    "--output-dir",
    action  ="store",
    dest    = "output_dir",
    metavar = "DIRECTORY",
    default = "",
    help    = """\
Specify where intermediate and final output files should be put. DIRECTORY will
be populated with C++ files, object files, etc. Defaults to current directory.
"""
)

outputdir_group.add_option(
    "--remove-output",
    action  = "store_true",
    dest    = "remove_build",
    default = False,
    help    = """\
Removes the build directory after producing the module or exe file.
Defaults to off."""
)

parser.add_option_group( outputdir_group )

parser.add_option(
    "--windows-disable-console",
    action  = "store_true",
    dest    = "win_disable_console",
    default = False,
    help    = """\
When compiling for windows, disable the console window. Defaults to off."""
)


debug_group = OptionGroup(
    parser,
    "Debug features"
)

debug_group.add_option(
    "--debug",
    action  = "store_true",
    dest    = "debug",
    default = False,
    help    = """\
Executing all self checks possible to find errors in Nuitka, do not use for
production. Defaults to off."""
)

debug_group.add_option(
    "--unstripped", "--no-strip", "--unstriped",
    action  = "store_true",
    dest    = "unstriped",
    default = False,
    help    = """\
Keep debug info in the resulting object file for better gdb interaction.
Defaults to off."""
)

debug_group.add_option(
    "--trace-execution",
    action  = "store_true",
    dest    = "trace_execution",
    default = False,
    help    = """\
Traced execution output, output the line of code before executing it.
Defaults to off."""
)

debug_group.add_option(
    "--c++-only",
    action  = "store_true",
    dest    = "cpp_only",
    default = False,
    help    = """\
Compile the would-be regenerated source file. Allows compiling edited C++ files
with the C++ compiler for quick debugging changes to the generated source.
Defaults to off."""
)

debug_group.add_option(
    "--experimental",
    action  = "store_true",
    dest    = "experimental",
    default = False,
    help    = """\
Use features declared as 'experimental'. May have no effect if no experimental
features are present in the code. Defaults to off."""
)

parser.add_option_group( debug_group )

parser.add_option(
    "--lto",
    action  = "store_true",
    dest    = "lto",
    default = False,
    help    = """\
Use link time optimizations if available and usable (g++ 4.6 and higher).
Defaults to off."""
)

parser.add_option(
    "--clang",
    action  = "store_true",
    dest    = "clang",
    default = False,
    help    = """\
Enforce the use of clang (clang 3.0 or higher).
Defaults to off."""
)

parser.add_option(
    "--mingw",
    action  = "store_true",
    dest    = "mingw",
    default = False,
    help    = """\
Enforce the use of MinGW on Windows.
Defaults to off."""
)

tracing_group = OptionGroup(
    parser,
    "Tracing features"
)

tracing_group.add_option(
    "--show-scons",
    action  = "store_true",
    dest    = "show_scons",
    default = False,
    help    = """\
Operate Scons in non-quiet mode, showing the executed commands.
Defaults to off."""
)

tracing_group.add_option(
    "--show-progress",
    action  = "store_true",
    dest    = "show_progress",
    default = False,
    help    = """Provide progress information and statistics.
Defaults to off."""
)

tracing_group.add_option(
    "--show-modules",
    action  = "store_true",
    dest    = "show_inclusion",
    default = False,
    help    = """Provide a final summary on included modules.
Defaults to off."""
)

tracing_group.add_option(
    "--verbose",
    action  = "store_true",
    dest    = "verbose",
    default = False,
    help    = """\
Output details of actions take, esp. in optimizations. Can become a lot.
Defaults to off."""
)


parser.add_option_group( tracing_group )

parser.add_option(
    "-j", "--jobs",
    action  ="store",
    dest    = "jobs",
    metavar = "N",
    default = Utils.getCoreCount(),
    help    = """\
Specify the allowed number of parallel C++ compiler jobs. Defaults to the
system CPU count.""",
)


parser.add_option(
    "--warn-implicit-exceptions",
    action  = "store_true",
    dest    = "warn_implicit_exceptions",
    default = False,
    help    = """\
Given warnings for implicit exceptions detected at compile time.""",
)


parser.add_option(
    "--icon",
    action  = "store",
    dest    = "icon_path",
    metavar = "ICON_PATH",
    default = None,
    help    = """Add executable icon (windows only).""",
)

# First, isolate the first non-option arguments. TODO: Should repect "--"
# as a terminator to options.
if is_nuitka_run:
    count = 0

    for count, arg in enumerate( sys.argv ):
        if count == 0:
            continue

        if arg[0] != "-":
            break

    if count > 0:
        extra_args = sys.argv[count+1:]
        sys.argv = sys.argv[0:count+1]
else:
    extra_args = []

options, positional_args = parser.parse_args()

if not positional_args:
    parser.print_help()

    sys.exit( """
Error, need positional argument with python module or main program.""" )

if options.verbose:
    logging.getLogger().setLevel( logging.DEBUG )
else:
    logging.getLogger().setLevel( logging.INFO )

# Standalone mode implies an executable, not importing "site" module, which is
# only for this machine, recursing to all modules, and even including the
# standard library.
if options.is_standalone:
    options.executable = True
    options.recurse_all = True
    options.recurse_stdlib = True

def shallTraceExecution():
    return options.trace_execution

def shallExecuteImmediately():
    return options.immediate_execution

def shallDumpBuiltTree():
    return options.dump_tree

def shallDumpBuiltTreeXML():
    return options.dump_xml

def shallDisplayBuiltTree():
    return options.display_tree

def shallOnlyExecCppCall():
    return options.cpp_only

def shallHaveStatementLines():
    return options.statement_lines

def shallMakeModule():
    return not options.executable

def shallFollowStandardLibrary():
    return options.recurse_stdlib

def shallFollowNoImports():
    return options.recurse_none

def shallFollowAllImports():
    return options.recurse_all

def getShallFollowModules():
    return sum( [ x.split( "," ) for x in options.recurse_modules ], [] )

for any_case_module in getShallFollowModules():
    if any_case_module.startswith( "." ):
        bad = True
    else:
        for char in "/\\:":
            if  char in any_case_module:
                bad = True
                break
        else:
            bad = False

    if bad:
        sys.exit( """
Error, '--recurse-to' takes only module names, not directory path '%s'.""" % \
any_case_module )

def getShallFollowInNoCase():
    return sum( [ x.split( "," ) for x in options.recurse_not_modules ], [] )

for no_case_module in getShallFollowInNoCase():
    if no_case_module.startswith( "." ):
        bad = True
    else:
        for char in "/\\:":
            if  char in no_case_module:
                bad = True
                break
        else:
            bad = False

    if bad:
        sys.exit( """
Error, '--recurse-not-to' takes only module names, not directory path '%s'.""" % \
no_case_module )


def getShallFollowExtra():
    return sum( [ x.split( "," ) for x in options.recurse_extra ], [] )

def shallWarnImplicitRaises():
    return options.warn_implicit_exceptions

def isDebug():
    return options.debug

def isPythonDebug():
    return options.python_debug or sys.flags.debug

def isOptimize():
    return not options.no_optimize

def isUnstriped():
    return options.unstriped

def getOutputPath(path):
    if options.output_dir:
        return Utils.normpath( Utils.joinpath( options.output_dir, path ) )
    else:
        return path

def getOutputDir():
    return options.output_dir if options.output_dir else "."

def getPositionalArgs():
    return tuple( positional_args )

def getMainArgs():
    return tuple( extra_args )

def shallOptimizeStringExec():
    return False

def shallClearPythonPathEnvironment():
    return not options.keep_pythonpath

def isShowScons():
    return options.show_scons

def getJobLimit():
    return int( options.jobs )

def isLto():
    return options.lto

def isClang():
    return options.clang

def isMingw():
    return options.mingw

def shallDisableConsoleWindow():
    return options.win_disable_console

def isFullCompat():
    return not options.improved

def isShowProgress():
    return options.show_progress

def isShowInclusion():
    return options.show_inclusion

def isRemoveBuildDir():
    return options.remove_build

def getIntendedPythonVersion():
    return options.python_version

def isExperimental():
    return hasattr( options, "experimental" ) and options.experimental

def isStandaloneMode():
    return options.is_standalone

def getIconPath():
    return options.icon_path

def getPythonFlags():
    result = []

    for part in options.python_flags:
        if part in ( "-S", "nosite", "no_site" ):
            result.append( "no_site" )
        elif part in ( "static_hashes", "norandomization", "no_randomization" ):
            result.append( "no_randomization" )
        elif part in ( "-v", "trace_imports", "trace_import" ):
            result.append( "trace_imports" )
        else:
            logging.warning( "Unsupported flag '%s'.", part )

    return result

def freezeAllStdlib():
    return options.freeze_stdlib<|MERGE_RESOLUTION|>--- conflicted
+++ resolved
@@ -18,11 +18,7 @@
 """ Options module """
 
 version_string = """\
-<<<<<<< HEAD
-Nuitka V0.5.2pre2
-=======
-Nuitka V0.5.1.4
->>>>>>> cc4c62eb
+Nuitka V0.5.2pre3
 Copyright (C) 2014 Kay Hayen."""
 
 from . import Utils
