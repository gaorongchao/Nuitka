--- conflicted
+++ resolved
@@ -29,11 +29,7 @@
 """ Options module """
 
 version_string = """\
-<<<<<<< HEAD
-Nuitka V0.3.19pre2
-=======
-Nuitka V0.3.18.3
->>>>>>> 7ff9e355
+Nuitka V0.3.19pre3
 Copyright (C) 2012 Kay Hayen."""
 
 from . import Utils
