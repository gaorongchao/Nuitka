# detect python site-packages path, use get_python_lib(0) as nuitka using
%global python_sitearch %(%{__python} -c "import sys, distutils.sysconfig; sys.stdout.write(distutils.sysconfig.get_python_lib(0))")

Name:           nuitka
<<<<<<< HEAD
Version:        0.4.5pre1
=======
Version:        0.4.4.1
>>>>>>> 8910bc8e
Release:        5%{?dist}
Summary:        A Python compiler translates the Python into a C++ program
Group:          Development/Languages/Python
License:        Apache License 2.0
URL:            http://nuitka.net/
Source0:        http://nuitka.net/releases/Nuitka-%{version}.tar.gz
Source1:        nuitka-python3
Source2:        nuitka-rpmlintrc
BuildRoot:      %{_tmppath}/%{name}-%{version}-%{release}-root-%(%{__id_u} -n)
BuildRequires:  python
BuildRequires:  python-devel
BuildRequires:  gcc-c++
Requires:       python-devel
Requires:       gcc-c++
BuildArchitectures: noarch

%description
Nuitka is a good replacement for the Python interpreter and compiles
every construct that CPython 2.6, 2.7 and 3.2 offer.

It translates the Python into a C++ program that then uses "libpython"
to execute in the same way as CPython does, in a very compatible way.

It is somewhat faster than CPython already, but currently it doesn't
make all the optimizations possible, but a 258% factor on pystone is
a good start (number is from version 0.3.11).

%prep
%setup -q -n Nuitka-%{version}

%build
%{__python} setup.py build

%check
./misc/check-release

%install
rm -rf %{buildroot}
%{__python} setup.py install --skip-build --prefix %{_prefix} --root=%{buildroot}
install -D -m755 %{SOURCE1} %{buildroot}%{_bindir}/nuitka3
install -D -m755 %{SOURCE1} %{buildroot}%{_bindir}/nuitka-python3
mkdir -p %{buildroot}%{_mandir}/man1
gzip -c doc/nuitka.1 > %{buildroot}%{_mandir}/man1/nuitka.1.gz
cp %{buildroot}%{_mandir}/man1/nuitka.1.gz %{buildroot}%{_mandir}/man1/nuitka3.1.gz
gzip -c doc/nuitka-python.1 > %{buildroot}%{_mandir}/man1/nuitka-python.1.gz
cp %{buildroot}%{_mandir}/man1/nuitka-python.1.gz %{buildroot}%{_mandir}/man1/nuitka-python3.1.gz

%clean
rm -rf %{buildroot}

%files
%defattr(-,root,root,-)
%doc README.txt Changelog.rst
%{_bindir}/nuitka
%{_bindir}/nuitka-python
%{_bindir}/nuitka3
%{_bindir}/nuitka-python3
%{_mandir}/man1/*
%{python_sitearch}/*

%changelog
* Fri Mar 15 2013 Kay Hayen <kay.hayen@gmail.com 0.4.2
- addressed complaints from opensuse buildservice
- moved to group "/Development/Languages/Python"
- no trailing dot for description,
- man pages also for Python3 related binaries

* Sun Mar 10 2013 ownssh <ownssh@gmail.com> - 0.4.1-3
- use shortcut files to support python3 (remove python3 base package)
- change requires python to python-devel

* Thu Mar 07 2013 ownssh <ownssh@gmail.com> - 0.4.1-2
- Add python3 support

* Thu Mar 07 2013 ownssh <ownssh@gmail.com> - 0.4.1-1
- Initial package<|MERGE_RESOLUTION|>--- conflicted
+++ resolved
@@ -2,11 +2,7 @@
 %global python_sitearch %(%{__python} -c "import sys, distutils.sysconfig; sys.stdout.write(distutils.sysconfig.get_python_lib(0))")
 
 Name:           nuitka
-<<<<<<< HEAD
-Version:        0.4.5pre1
-=======
-Version:        0.4.4.1
->>>>>>> 8910bc8e
+Version:        0.4.5pre2
 Release:        5%{?dist}
 Summary:        A Python compiler translates the Python into a C++ program
 Group:          Development/Languages/Python
